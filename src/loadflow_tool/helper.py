from zipfile import ZipFile
from uuid import uuid4
from io import BytesIO
import logging

<<<<<<< HEAD
# Initiate logger
=======
>>>>>>> 5f3469a5
logger = logging.getLogger(__name__)

# TODO - Add comments and docstring
def package_for_pypowsybl(opdm_components):
    """
    Method to transform OPDM components into sufficient format zip package
    :param opdm_components:
    :return: zip package file name
    """
    with ZipFile(f"{uuid4()}.zip", "w") as global_zip:
        logging.info(f"Adding files to {global_zip.filename}")

        for instance in opdm_components:
            with ZipFile(BytesIO(instance['opdm:Profile']['DATA'])) as instance_zip:
                for file_name in instance_zip.namelist():
                    logging.info(f"Adding file {file_name}")
                    global_zip.writestr(file_name, instance_zip.open(file_name).read())

    return global_zip.filename


def pp_object_attr_parser(pp_object):
    """
    Method to get class variables in dictionary from powsybl object
    Example: LimitViolation(subject_id='e49a61d1-632a-11ec-8166-00505691de36', subject_name='', limit_type=HIGH_VOLTAGE, limit=450.0, limit_name='', acceptable_duration=2147483647, limit_reduction=1.0, value=555.6890952917897, side=ONE)
    pypowsybl._pypowsybl.LimitViolation -> dict
    :param pp_object: powsybl object
    :return: dict
    """
    attribs = [attr for attr in dir(pp_object) if not inspect.ismethod(attr) and not attr.startswith("__")]
    result_dict = {attr_key: pp_object.__getattribute__(attr_key) for attr_key in attribs}

    return result_dict<|MERGE_RESOLUTION|>--- conflicted
+++ resolved
@@ -3,10 +3,7 @@
 from io import BytesIO
 import logging
 
-<<<<<<< HEAD
-# Initiate logger
-=======
->>>>>>> 5f3469a5
+
 logger = logging.getLogger(__name__)
 
 # TODO - Add comments and docstring
