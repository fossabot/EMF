from zipfile import ZipFile
from uuid import uuid4
from io import BytesIO
import logging

<<<<<<< HEAD
logger = logging.getLogger(__name__)
=======
# Initiate logger
logger = logging.getLogger()
>>>>>>> f86dfbf8

# TODO - Add comments and docstring
def package_for_pypowsybl(opdm_components):
    """
    Method to transform OPDM components into sufficient format zip package
    :param opdm_components:
    :return: zip package file name
    """
    with ZipFile(f"{uuid4()}.zip", "w") as global_zip:
        logging.info(f"Adding files to {global_zip.filename}")

        for instance in opdm_components:
            with ZipFile(BytesIO(instance['opdm:Profile']['DATA'])) as instance_zip:
                for file_name in instance_zip.namelist():
                    logging.info(f"Adding file {file_name}")
                    global_zip.writestr(file_name, instance_zip.open(file_name).read())

    return global_zip.filename


def pp_object_attr_parser(pp_object):
    """
    Method to get class variables in dictionary from powsybl object
    Example: LimitViolation(subject_id='e49a61d1-632a-11ec-8166-00505691de36', subject_name='', limit_type=HIGH_VOLTAGE, limit=450.0, limit_name='', acceptable_duration=2147483647, limit_reduction=1.0, value=555.6890952917897, side=ONE)
    pypowsybl._pypowsybl.LimitViolation -> dict
    :param pp_object: powsybl object
    :return: dict
    """
    attribs = [attr for attr in dir(pp_object) if not inspect.ismethod(attr) and not attr.startswith("__")]
    result_dict = {attr_key: pp_object.__getattribute__(attr_key) for attr_key in attribs}

    return result_dict<|MERGE_RESOLUTION|>--- conflicted
+++ resolved
@@ -3,12 +3,8 @@
 from io import BytesIO
 import logging
 
-<<<<<<< HEAD
+# Initiate logger
 logger = logging.getLogger(__name__)
-=======
-# Initiate logger
-logger = logging.getLogger()
->>>>>>> f86dfbf8
 
 # TODO - Add comments and docstring
 def package_for_pypowsybl(opdm_components):
