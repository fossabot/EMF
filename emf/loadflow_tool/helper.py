from zipfile import ZipFile, ZIP_DEFLATED
from uuid import uuid4
from io import BytesIO
from inspect import ismethod
from typing import List
from datetime import datetime
import pypowsybl
import json
import logging
import pandas
import os
from lxml import etree
import triplets
import uuid


logger = logging.getLogger(__name__)

powsybl_default_export_settings = {
    "iidm.export.cgmes.base-name": "",
    "iidm.export.cgmes.cim-version": "",  # 14, 16, 100
    "iidm.export.cgmes.export-boundary-power-flows": "true",
    "iidm.export.cgmes.export-power-flows-for-switches": "true",
    "iidm.export.cgmes.naming-strategy": "identity",  # identity, cgmes, cgmes-fix-all-invalid-ids
    "iidm.export.cgmes.profiles": "EQ,TP,SSH,SV",
    "iidm.export.cgmes.boundary-EQ-identifier": "",
    "iidm.export.cgmes.boundary-TP-identifier": "",
    "iidm.export.cgmes.modeling-authority-set": "powsybl.org"
}


# TODO - Add comments and docstring
def package_for_pypowsybl(opdm_objects, return_zip: bool = False):
    """
    Method to transform OPDM objects into sufficient format binary buffer or zip package
    :param opdm_objects: list of OPDM objects
    :param return_zip: flag to save OPDM objects as zip package in local directory
    :return: binary buffer or zip package file name
    """
    output_object = BytesIO()
    if return_zip:
        output_object = f"{uuid4()}.zip"
        logging.info(f"Adding files to {output_object}")

    with ZipFile(output_object, "w") as global_zip:
        for opdm_components in opdm_objects:
            for instance in opdm_components['opde:Component']:
                with ZipFile(BytesIO(instance['opdm:Profile']['DATA'])) as instance_zip:
                    for file_name in instance_zip.namelist():
                        logging.info(f"Adding file: {file_name}")
                        global_zip.writestr(file_name, instance_zip.open(file_name).read())

    return output_object


def save_opdm_objects(opdm_objects: list) -> list:
    """
    Function save OPDM objects on to local filesystem
    :param opdm_objects: list of OPDM objects
    :return: list of exported files
    """
    exported_files = []
    for opdm_components in opdm_objects:
        for instance in opdm_components['opde:Component']:
            file_name = instance['opdm:Profile']['pmd:fileName']
            logger.info(f'Saving - {file_name}')
            with open(file_name, 'wb') as instance_zip:
                instance_zip.write(instance['opdm:Profile']['DATA'])
            exported_files.append(file_name)

    return exported_files


def attr_to_dict(instance: object, sanitize_to_strings: bool = False):
    """
    Method to return class variables/attributes as dictionary
    Example: LimitViolation(subject_id='e49a61d1-632a-11ec-8166-00505691de36', subject_name='', limit_type=HIGH_VOLTAGE, limit=450.0, limit_name='', acceptable_duration=2147483647, limit_reduction=1.0, value=555.6890952917897, side=ONE)
    pypowsybl._pypowsybl.LimitViolation -> dict
    :param instance: class instance
    :param sanitize_to_strings: flag to convert attributes to string type
    :return: dict
    """

    attribs = [attr for attr in dir(instance) if (not ismethod(getattr(instance, attr)) and not attr.startswith("_"))]
    result_dict = {attr_key: getattr(instance, attr_key) for attr_key in attribs}

    if sanitize_to_strings:
        sanitized_dict = {}
        for k, v in result_dict.items():
            if isinstance(v, datetime):
                sanitized_dict[k] = v.isoformat()
            else:
                sanitized_dict[k] = str(v)
        result_dict = sanitized_dict

    return result_dict


def get_network_elements(network: pypowsybl.network,
                         element_type: pypowsybl.network.ElementType,
                         all_attributes: bool = True,
                         attributes: List[str] = None,
                         **kwargs
                         ):

    _voltage_levels = network.get_voltage_levels(all_attributes=True).rename(columns={"name": "voltage_level_name"})
    _substations = network.get_substations(all_attributes=True).rename(columns={"name": "substation_name"})

    elements = network.get_elements(element_type=element_type, all_attributes=all_attributes, attributes=attributes, **kwargs)
    elements = elements.merge(_voltage_levels, left_on='voltage_level_id', right_index=True, suffixes=(None, '_voltage_level'))
    elements = elements.merge(_substations, left_on='substation_id', right_index=True, suffixes=(None, '_substation'))

    return elements


def get_slack_generators(network: pypowsybl.network):

    slack_terminals = network.get_extension('slackTerminal')
    slack_generators = get_network_elements(network=network,
                                            element_type=pypowsybl.network.ElementType.GENERATOR,
                                            all_attributes=True,
                                            id=slack_terminals['element_id'])

    return slack_generators


def get_connected_component_counts(network: pypowsybl.network, bus_count_threshold: int | None = None):
    counts = network.get_buses().connected_component.value_counts()
    if bus_count_threshold:
        counts = counts[counts > bus_count_threshold]
    return counts.to_dict()


def load_model(opdm_objects: List[dict]):

    model_data = {}
    import_report = pypowsybl.report.Reporter()
    network = pypowsybl.network.load_from_binary_buffer(
        buffer=package_for_pypowsybl(opdm_objects),
        reporter=import_report,
        # parameters={
        #     "iidm.import.cgmes.store-cgmes-model-as-network-extension": 'true',
        #     "iidm.import.cgmes.create-active-power-control-extension": 'true',
        #     "iidm.import.cgmes.post-processors": ["EntsoeCategory"]}
    )

    logger.info(f"Loaded {network}")
    logger.debug(f"{import_report}")

    # Network model object data
    model_data["network_meta"] = attr_to_dict(instance=network, sanitize_to_strings=True)
    model_data["network"] = network
    model_data["network_valid"] = network.validate().name

    # Network model import reporter data
    # model_data["import_report"] = json.loads(import_report.to_json())
    # model_data["import_report_str"] = str(import_report)

    return model_data


def opdmprofile_to_bytes(opdm_profile):
    data = BytesIO(opdm_profile['opdm:Profile']['DATA'])
    data.name = opdm_profile['opdm:Profile']['pmd:fileName']
    return data


def load_opdm_data(opdm_objects, profile=None):
    if profile:
        return pandas.read_RDF([opdmprofile_to_bytes(instance) for model in opdm_objects for instance in model['opde:Component'] if instance['opdm:Profile']['pmd:cgmesProfile'] == profile])
    return pandas.read_RDF([opdmprofile_to_bytes(instance) for model in opdm_objects for instance in model['opde:Component']])
<<<<<<< HEAD
=======

>>>>>>> 67c84740

def filename_from_metadata(metadata):

    model_part = metadata.get('pmd:modelPartReference', None)

    if model_part:
        model_authority = f"{metadata['pmd:mergingEntity']}-{metadata['pmd:mergingArea']}-{model_part}"

    else:
        model_authority = f"{metadata['pmd:mergingEntity']}-{metadata['pmd:mergingArea']}"

    file_name = f"{metadata['pmd:validFrom']}_{metadata['pmd:timeHorizon']}_{model_authority}_{metadata['pmd:cgmesProfile']}_{metadata['pmd:versionNumber']}"
    file_name = ".".join([file_name, metadata["file_type"]])

    return file_name

meta_separator = "_"


def metadata_from_filename(file_name):

    file_metadata = {} # Meta container

    file_name, file_metadata["file_type"] = file_name.split(".")
    meta_list = file_name.split(meta_separator)

    if len(meta_list) == 4:   #try: #if "_EQ_" in file_name or "_BD_" in file_name:

        file_metadata['pmd:validFrom'], model_authority, file_metadata['pmd:cgmesProfile'], file_metadata['pmd:versionNumber'] = meta_list
        file_metadata['pmd:timeHorizon'] = ""

    elif len(meta_list) == 5:

        file_metadata['pmd:validFrom'], file_metadata['pmd:timeHorizon'], model_authority, file_metadata['pmd:cgmesProfile'], file_metadata['pmd:versionNumber'] = meta_list

    else:
        print("Parsing error, number of allowed meta in filename is 4 or 5 separated by '_' -> {} ".format(file_name))

    model_authority_list = model_authority.split("-")

    if len(model_authority_list) == 1:
        file_metadata['pmd:modelPartReference'] = model_authority

    elif len(model_authority_list) == 2:
        file_metadata['pmd:mergingEntity'], file_metadata['pmd:mergingArea'] = model_authority_list

    elif len(model_authority_list) == 3:
        file_metadata['pmd:mergingEntity'], file_metadata['pmd:mergingArea'], file_metadata['pmd:modelPartReference'] = model_authority_list

    else:
        print(f"Parsing error {model_authority}")

    return file_metadata

def get_xml_from_zip(zip_file_path):

    zipfile_object    = ZipFile(zip_file_path)
    xml_file_name     = zipfile_object.namelist()[0]
    file_unzipped     = zipfile_object.open(xml_file_name, mode="r")
    xml_tree_object   = etree.parse(file_unzipped)

    return xml_tree_object

def zip_xml_file(xml_etree_object, file_metadata, destination_bath):

    # Get meta and path
    file_metadata["file_type"] = "zip"
    zip_file_name = filename_from_metadata(file_metadata)

    file_metadata["file_type"] = "xml"
    xml_file_name = filename_from_metadata(file_metadata)

    zip_file_path = os.path.join(destination_bath, zip_file_name)

    # Create and save ZIP
    out_zipped_file = ZipFile(zip_file_path, 'w', ZIP_DEFLATED)
    out_zipped_file.writestr(xml_file_name, etree.tostring(xml_etree_object))#, pretty_print=True))
    out_zipped_file.close()

    return zip_file_path


def get_metadata_from_xml(parsed_xml):
    """Parse model metadata form xml, retruns a dictionary"""
    #parsed_xml = etree.parse(filepath_or_fileobject)

    header = parsed_xml.find("{*}FullModel")
    meta_elements = header.getchildren()

    # Add model ID
    meta_dict = {"mRID":header.attrib.values()[0].split(":")[-1]}

    # Add all other metadata
    for element in meta_elements:
        if element.text:
            meta_dict[element.tag.split("}")[1]] = element.text
        else:
            meta_dict[element.tag.split("}")[1]] = element.attrib.values()[0]

    return meta_dict


def get_metadata_from_filename(file_name):

    # Separators
    file_type_separator           = "."
    meta_separator                = "_"
    entity_and_domain_separator   = "-"

    #print(file_name)
    file_metadata = {}
    file_name, file_type = file_name.split(file_type_separator)

    # Parse file metadata
    file_meta_list = file_name.split(meta_separator)

    # Naming before QoDC 2.1, where EQ might not have processType
    if len(file_meta_list) == 4:

        file_metadata["Model.scenarioTime"],\
        file_metadata["Model.modelingEntity"],\
        file_metadata["Model.messageType"],\
        file_metadata["Model.version"] = file_meta_list
        file_metadata["Model.processType"] = ""

        print("Warning - only 4 meta elements found, expecting 5, setting Model.processType to empty string")

    # Naming after QoDC 2.1, always 5 positions
    elif len(file_meta_list) == 5:

        file_metadata["Model.scenarioTime"],\
        file_metadata["Model.processType"],\
        file_metadata["Model.modelingEntity"],\
        file_metadata["Model.messageType"],\
        file_metadata["Model.version"] = file_meta_list

    else:
        print("Non CGMES file {}".format(file_name))

    if file_metadata.get("Model.modelingEntity", False):

        entity_and_area_list = file_metadata["Model.modelingEntity"].split(entity_and_domain_separator)

        if len(entity_and_area_list) == 1:
            file_metadata["Model.mergingEntity"],\
            file_metadata["Model.domain"] = "", "" # Set empty string for both
            file_metadata["Model.forEntity"] = entity_and_area_list[0]

        if len(entity_and_area_list) == 2:
            file_metadata["Model.mergingEntity"],\
            file_metadata["Model.domain"] = entity_and_area_list
            file_metadata["Model.forEntity"] = ""

        if len(entity_and_area_list) == 3:
            file_metadata["Model.mergingEntity"],\
            file_metadata["Model.domain"],\
            file_metadata["Model.forEntity"] = entity_and_area_list

    return file_metadata


def export_model(network: pypowsybl.network, opdm_object_meta, profiles=None):

    if profiles:
        profiles = ",".join([str(profile) for profile in profiles])
    else:
        profiles = "SV,SSH,TP,EQ"

    file_base_name = filename_from_metadata(opdm_object_meta).split(".xml")[0]

    bytes_object = network.save_to_binary_buffer(
        format="CGMES",
        parameters={
            "iidm.export.cgmes.modeling-authority-set": opdm_object_meta['pmd:modelingAuthoritySet'],
            "iidm.export.cgmes.base-name": file_base_name,
            "iidm.export.cgmes.profiles": profiles,
            "iidm.export.cgmes.naming-strategy": "cgmes-fix-all-invalid-ids",  # identity, cgmes, cgmes-fix-all-invalid-ids
        })

    bytes_object.name = f"{file_base_name}_{uuid.uuid4()}.zip"

    return bytes_object<|MERGE_RESOLUTION|>--- conflicted
+++ resolved
@@ -169,10 +169,7 @@
     if profile:
         return pandas.read_RDF([opdmprofile_to_bytes(instance) for model in opdm_objects for instance in model['opde:Component'] if instance['opdm:Profile']['pmd:cgmesProfile'] == profile])
     return pandas.read_RDF([opdmprofile_to_bytes(instance) for model in opdm_objects for instance in model['opde:Component']])
-<<<<<<< HEAD
-=======
-
->>>>>>> 67c84740
+
 
 def filename_from_metadata(metadata):
 
