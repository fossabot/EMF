from zipfile import ZipFile, ZIP_DEFLATED
from uuid import uuid4
from io import BytesIO
from inspect import ismethod
from typing import List
from datetime import datetime
import pypowsybl
import json
import logging
import pandas
import os
from lxml import etree
import triplets
import uuid
from aniso8601 import parse_datetime
import re

logger = logging.getLogger(__name__)

powsybl_default_export_settings = {
    "iidm.export.cgmes.base-name": "",
    "iidm.export.cgmes.cim-version": "",  # 14, 16, 100
    "iidm.export.cgmes.export-boundary-power-flows": "true",
    "iidm.export.cgmes.export-power-flows-for-switches": "true",
    "iidm.export.cgmes.naming-strategy": "identity",  # identity, cgmes, cgmes-fix-all-invalid-ids
    "iidm.export.cgmes.profiles": "EQ,TP,SSH,SV",
    "iidm.export.cgmes.boundary-EQ-identifier": "",
    "iidm.export.cgmes.boundary-TP-identifier": "",
    "iidm.export.cgmes.modeling-authority-set": "powsybl.org"
}


# TODO - Add comments and docstring
def package_for_pypowsybl(opdm_objects, return_zip: bool = False):
    """
    Method to transform OPDM objects into sufficient format binary buffer or zip package
    :param opdm_objects: list of OPDM objects
    :param return_zip: flag to save OPDM objects as zip package in local directory
    :return: binary buffer or zip package file name
    """
    output_object = BytesIO()
    if return_zip:
        output_object = f"{uuid4()}.zip"
        logging.info(f"Adding files to {output_object}")

    with ZipFile(output_object, "w") as global_zip:
        for opdm_components in opdm_objects:
            for instance in opdm_components['opde:Component']:
                with ZipFile(BytesIO(instance['opdm:Profile']['DATA'])) as instance_zip:
                    for file_name in instance_zip.namelist():
                        logging.info(f"Adding file: {file_name}")
                        global_zip.writestr(file_name, instance_zip.open(file_name).read())

    return output_object


def save_opdm_objects(opdm_objects: list) -> list:
    """
    Function save OPDM objects on to local filesystem
    :param opdm_objects: list of OPDM objects
    :return: list of exported files
    """
    exported_files = []
    for opdm_components in opdm_objects:
        for instance in opdm_components['opde:Component']:
            file_name = instance['opdm:Profile']['pmd:fileName']
            logger.info(f'Saving - {file_name}')
            with open(file_name, 'wb') as instance_zip:
                instance_zip.write(instance['opdm:Profile']['DATA'])
            exported_files.append(file_name)

    return exported_files

def create_opdm_objects(models: list, metadata=None) -> list:
    """
    Function to create OPDM object like sturcture in memory

    :return: list of OPDM objects
    """
    opdm_objects = []

    for model in models:
        opdm_object = {'opde:Component': []}

        if metadata:
            opdm_object.update(metadata)

        for profile_instance in model:

            opdm_profile = metadata_from_filename(profile_instance.name)
            opdm_profile['pmd:fileName'] = profile_instance.name
            opdm_profile['DATA'] = profile_instance.getvalue()

            opdm_object['opde:Component'].append({'opdm:Profile': opdm_profile})

        opdm_objects.append(opdm_object)

    return opdm_objects


def attr_to_dict(instance: object, sanitize_to_strings: bool = False):
    """
    Method to return class variables/attributes as dictionary
    Example: LimitViolation(subject_id='e49a61d1-632a-11ec-8166-00505691de36', subject_name='', limit_type=HIGH_VOLTAGE, limit=450.0, limit_name='', acceptable_duration=2147483647, limit_reduction=1.0, value=555.6890952917897, side=ONE)
    pypowsybl._pypowsybl.LimitViolation -> dict
    :param instance: class instance
    :param sanitize_to_strings: flag to convert attributes to string type
    :return: dict
    """

    attribs = [attr for attr in dir(instance) if (not ismethod(getattr(instance, attr)) and not attr.startswith("_"))]
    result_dict = {attr_key: getattr(instance, attr_key) for attr_key in attribs}

    if sanitize_to_strings:
        sanitized_dict = {}
        for k, v in result_dict.items():
            if isinstance(v, datetime):
                sanitized_dict[k] = v.isoformat()
            else:
                sanitized_dict[k] = str(v)
        result_dict = sanitized_dict

    return result_dict


def parse_pypowsybl_report(report: str):
    lines = report.replace('+', '').splitlines()
    all_network_dicts = []

    current_dict = None
    base_indent = None

    for line in lines:
        stripped_line = line.strip()

        # Identify "Network info" line and its indentation level
        if "Network info" in stripped_line:
            if current_dict is not None:
                # Save the current dictionary if a new "Network info" block starts
                all_network_dicts.append(current_dict)

            current_dict = {}
            base_indent = len(line) - len(stripped_line)
            continue

        if current_dict is not None:
            # Calculate the current line's indentation level relative to "Network info"
            current_indent = len(line) - len(line.lstrip())

            # Check for the specific phrase "Network has x buses and y branches"
            match = re.match(r"Network has (\d+) buses and (\d+) branches", stripped_line)
            if match:
                buses = int(match.group(1))
                branches = int(match.group(2))
                current_dict['buses'] = buses
                current_dict['branches'] = branches

            # Process lines with key-value pairs after ':'
            elif ':' in stripped_line:
                dict_name, key_values = stripped_line.split(':', 1)
                dict_name = dict_name.strip()
                key_values = key_values.strip()

                # Parse key-value pairs
                if '=' in key_values:
                    current_dict[dict_name] = {}
                    for pair in key_values.split(','):
                        key, value = map(str.strip, pair.split('='))
                        current_dict[dict_name][key] = value
                else:
                    # Handle plain strings after ':'
                    current_dict[dict_name] = key_values

            else:
                # Stop processing this block if indentation level is not greater than base_indent
                if current_indent <= base_indent and current_dict:
                    all_network_dicts.append(current_dict)
                    current_dict = None

    # Append the last dictionary if it exists
    if current_dict is not None and current_dict:
        all_network_dicts.append(current_dict)

    # Filter out empty dicts
    result = [n for n in all_network_dicts if n]

    return result


def get_network_elements(network: pypowsybl.network,
                         element_type: pypowsybl.network.ElementType,
                         all_attributes: bool = True,
                         attributes: List[str] = None,
                         **kwargs
                         ):

    _voltage_levels = network.get_voltage_levels(all_attributes=True).rename(columns={"name": "voltage_level_name"})
    _substations = network.get_substations(all_attributes=True).rename(columns={"name": "substation_name"})

    elements = network.get_elements(element_type=element_type, all_attributes=all_attributes, attributes=attributes, **kwargs)
    elements = elements.merge(_voltage_levels, left_on='voltage_level_id', right_index=True, suffixes=(None, '_voltage_level'))
    elements = elements.merge(_substations, left_on='substation_id', right_index=True, suffixes=(None, '_substation'))

    return elements


def get_slack_generators(network: pypowsybl.network):

    slack_terminals = network.get_extension('slackTerminal')
    slack_generators = get_network_elements(network=network,
                                            element_type=pypowsybl.network.ElementType.GENERATOR,
                                            all_attributes=True,
                                            id=slack_terminals['element_id'])

    return slack_generators


def get_connected_component_counts(network: pypowsybl.network, bus_count_threshold: int | None = None):
    counts = network.get_buses().connected_component.value_counts()
    if bus_count_threshold:
        counts = counts[counts > bus_count_threshold]
    return counts.to_dict()


<<<<<<< HEAD
def load_model(opdm_objects: List[dict], parameters: dict = None):

=======
def load_model(opdm_objects: List[dict], parameters: dict = None, skip_default_parameters: bool = False):
    """
    Loads given list of models (opdm_objects) into pypowsybl using internal (known good) default_parameters
    Additional parameters can be specified as a dict in field parameters which will overwrite the default ones if keys
    are matching
    :param opdm_objects: list of dictionaries following the opdm model format
    :param parameters: dictionary of desired parameters for loading models to pypowsybl
    :param skip_default_parameters: skip the default parameters
    """
>>>>>>> 19a7c3c0
    model_data = {}
    default_parameters = {"iidm.import.cgmes.import-node-breaker-as-bus-breaker": 'true'}
    if not skip_default_parameters:
        if not parameters:
            parameters = default_parameters
        else:
            # Give a priority to parameters given from outside
            parameters = {**default_parameters, **parameters}

    import_report = pypowsybl.report.Reporter()
    network = pypowsybl.network.load_from_binary_buffer(
        buffer=package_for_pypowsybl(opdm_objects),
        reporter=import_report,
        parameters=parameters
        # parameters={
        #     "iidm.import.cgmes.store-cgmes-model-as-network-extension": 'true',
        #     "iidm.import.cgmes.create-active-power-control-extension": 'true',
        #     "iidm.import.cgmes.post-processors": ["EntsoeCategory"]}
    )

    logger.info(f"Loaded {network}")
    logger.debug(f"{import_report}")

    # Network model object data
    model_data["network_meta"] = attr_to_dict(instance=network, sanitize_to_strings=True)
    model_data["network"] = network
    model_data["network_valid"] = network.validate().name

    # Network model import reporter data
    # model_data["import_report"] = json.loads(import_report.to_json())
    # model_data["import_report"] = str(import_report)

    return model_data


def opdmprofile_to_bytes(opdm_profile):
    data = BytesIO(opdm_profile['opdm:Profile']['DATA'])
    data.name = opdm_profile['opdm:Profile']['pmd:fileName']
    return data


def load_opdm_data(opdm_objects, profile=None):
    if profile:
        return pandas.read_RDF([opdmprofile_to_bytes(instance) for model in opdm_objects for instance in model['opde:Component'] if instance['opdm:Profile']['pmd:cgmesProfile'] == profile])
    return pandas.read_RDF([opdmprofile_to_bytes(instance) for model in opdm_objects for instance in model['opde:Component']])


def filename_from_metadata(metadata):

    model_part = metadata.get('pmd:modelPartReference', None)

    if model_part:
        model_authority = f"{metadata['pmd:mergingEntity']}-{metadata['pmd:mergingArea']}-{model_part}"

    else:
        model_authority = f"{metadata['pmd:mergingEntity']}-{metadata['pmd:mergingArea']}"

    file_name = f"{metadata['pmd:validFrom']}_{metadata['pmd:timeHorizon']}_{model_authority}_{metadata['pmd:cgmesProfile']}_{metadata['pmd:versionNumber']}"
    file_name = ".".join([file_name, metadata["file_type"]])

    return file_name

meta_separator = "_"


def metadata_from_filename(file_name):

    file_metadata = {} # Meta container

    file_name, file_metadata["file_type"] = file_name.split(".")
    meta_list = file_name.split(meta_separator)

    if len(meta_list) == 4:   #try: #if "_EQ_" in file_name or "_BD_" in file_name:

        file_metadata['pmd:validFrom'], model_authority, file_metadata['pmd:cgmesProfile'], file_metadata['pmd:versionNumber'] = meta_list
        file_metadata['pmd:timeHorizon'] = ""

    elif len(meta_list) == 5:

        file_metadata['pmd:validFrom'], file_metadata['pmd:timeHorizon'], model_authority, file_metadata['pmd:cgmesProfile'], file_metadata['pmd:versionNumber'] = meta_list

    else:
        logger.warning("Parsing error, number of allowed meta in filename is 4 or 5 separated by '_' -> {} ".format(file_name))

    model_authority_list = model_authority.split("-")

    if len(model_authority_list) == 1:
        file_metadata['pmd:modelPartReference'] = model_authority

    elif len(model_authority_list) == 2:
        file_metadata['pmd:mergingEntity'], file_metadata['pmd:mergingArea'] = model_authority_list

    elif len(model_authority_list) == 3:
        file_metadata['pmd:mergingEntity'], file_metadata['pmd:mergingArea'], file_metadata['pmd:modelPartReference'] = model_authority_list

    else:
        logger.error(f"Parsing error {model_authority}")

    return file_metadata

def get_xml_from_zip(zip_file_path):

    zipfile_object    = ZipFile(zip_file_path)
    xml_file_name     = zipfile_object.namelist()[0]
    file_unzipped     = zipfile_object.open(xml_file_name, mode="r")
    xml_tree_object   = etree.parse(file_unzipped)

    return xml_tree_object

def zip_xml_file(xml_etree_object, file_metadata, destination_bath):

    # Get meta and path
    file_metadata["file_type"] = "zip"
    zip_file_name = filename_from_metadata(file_metadata)

    file_metadata["file_type"] = "xml"
    xml_file_name = filename_from_metadata(file_metadata)

    zip_file_path = os.path.join(destination_bath, zip_file_name)

    # Create and save ZIP
    out_zipped_file = ZipFile(zip_file_path, 'w', ZIP_DEFLATED)
    out_zipped_file.writestr(xml_file_name, etree.tostring(xml_etree_object))#, pretty_print=True))
    out_zipped_file.close()

    return zip_file_path


def get_metadata_from_xml(parsed_xml):
    """Parse model metadata form xml, retruns a dictionary"""
    #parsed_xml = etree.parse(filepath_or_fileobject)

    header = parsed_xml.find("{*}FullModel")
    meta_elements = header.getchildren()

    # Add model ID
    meta_dict = {"mRID":header.attrib.values()[0].split(":")[-1]}

    # Add all other metadata
    for element in meta_elements:
        if element.text:
            meta_dict[element.tag.split("}")[1]] = element.text
        else:
            meta_dict[element.tag.split("}")[1]] = element.attrib.values()[0]

    return meta_dict


def get_metadata_from_filename(file_name):

    # Separators
    file_type_separator           = "."
    meta_separator                = "_"
    entity_and_domain_separator   = "-"

    logger.debug(file_name)
    file_metadata = {}
    file_name, file_type = file_name.split(file_type_separator)

    # Parse file metadata
    file_meta_list = file_name.split(meta_separator)

    # Naming before QoDC 2.1, where EQ might not have processType
    if len(file_meta_list) == 4:

        file_metadata["Model.scenarioTime"],\
        file_metadata["Model.modelingEntity"],\
        file_metadata["Model.messageType"],\
        file_metadata["Model.version"] = file_meta_list
        file_metadata["Model.processType"] = ""

        logger.warning("Only 4 meta elements found, expecting 5, setting Model.processType to empty string")

    # Naming after QoDC 2.1, always 5 positions
    elif len(file_meta_list) == 5:

        file_metadata["Model.scenarioTime"],\
        file_metadata["Model.processType"],\
        file_metadata["Model.modelingEntity"],\
        file_metadata["Model.messageType"],\
        file_metadata["Model.version"] = file_meta_list

    else:
        logger.error("Non CGMES file {}".format(file_name))

    if file_metadata.get("Model.modelingEntity", False):

        entity_and_area_list = file_metadata["Model.modelingEntity"].split(entity_and_domain_separator)

        if len(entity_and_area_list) == 1:
            file_metadata["Model.mergingEntity"],\
            file_metadata["Model.domain"] = "", "" # Set empty string for both
            file_metadata["Model.forEntity"] = entity_and_area_list[0]

        if len(entity_and_area_list) == 2:
            file_metadata["Model.mergingEntity"],\
            file_metadata["Model.domain"] = entity_and_area_list
            file_metadata["Model.forEntity"] = ""

        if len(entity_and_area_list) == 3:
            file_metadata["Model.mergingEntity"],\
            file_metadata["Model.domain"],\
            file_metadata["Model.forEntity"] = entity_and_area_list

    return file_metadata


def generate_OPDM_ContentReference_from_filename(file_name, opdm_object_type="CGMES"):
    """
    Generates the file path based on the given parameters and metadata extracted from the filename.

    Parameters:
    file_name (str): The name of the file from which metadata will be extracted.
    opdm_object_type (str): The type of OPDM object, defaults to "CGMES".

    Returns:
    str: Generated file path using the provided template and extracted metadata.

    Example:
    >>> file_name = "example_filename"
    >>> opdm_object_type = "CGMES"
    >>> generate_OPDM_ContentReference_from_filename(file_name, opdm_object_type)
    'CGMES/processType/modelingEntity/20240529/123000/messageType/example_filename'
    """
    template = "{opdm_object_type}/{processType}/{modelingEntity}/{scenarioTime:%Y%m%d}/{scenarioTime:%H%M00}/{messageType}/{file_name}"

    meta = {key.split(".")[-1]: value for key, value in get_metadata_from_filename(file_name).items()}
    meta["scenarioTime"] = parse_datetime(meta["scenarioTime"])
    meta["file_name"] = file_name
    meta["opdm_object_type"] = opdm_object_type

    return template.format(**meta)


def export_model(network: pypowsybl.network, opdm_object_meta, profiles=None):

    if profiles:
        profiles = ",".join([str(profile) for profile in profiles])
    else:
        profiles = "SV,SSH,TP,EQ"

    file_base_name = filename_from_metadata(opdm_object_meta).split(".xml")[0]

    bytes_object = network.save_to_binary_buffer(
        format="CGMES",
        parameters={
            "iidm.export.cgmes.modeling-authority-set": opdm_object_meta['pmd:modelingAuthoritySet'],
            "iidm.export.cgmes.base-name": file_base_name,
            "iidm.export.cgmes.profiles": profiles,
            "iidm.export.cgmes.naming-strategy": "cgmes-fix-all-invalid-ids",  # identity, cgmes, cgmes-fix-all-invalid-ids
            "iidm.export.cgmes.export-sv-injections-for-slacks": "False",
        })

    bytes_object.name = f"{file_base_name}_{uuid.uuid4()}.zip"

    return bytes_object<|MERGE_RESOLUTION|>--- conflicted
+++ resolved
@@ -222,10 +222,6 @@
     return counts.to_dict()
 
 
-<<<<<<< HEAD
-def load_model(opdm_objects: List[dict], parameters: dict = None):
-
-=======
 def load_model(opdm_objects: List[dict], parameters: dict = None, skip_default_parameters: bool = False):
     """
     Loads given list of models (opdm_objects) into pypowsybl using internal (known good) default_parameters
@@ -235,7 +231,6 @@
     :param parameters: dictionary of desired parameters for loading models to pypowsybl
     :param skip_default_parameters: skip the default parameters
     """
->>>>>>> 19a7c3c0
     model_data = {}
     default_parameters = {"iidm.import.cgmes.import-node-breaker-as-bus-breaker": 'true'}
     if not skip_default_parameters:
@@ -249,7 +244,6 @@
     network = pypowsybl.network.load_from_binary_buffer(
         buffer=package_for_pypowsybl(opdm_objects),
         reporter=import_report,
-        parameters=parameters
         # parameters={
         #     "iidm.import.cgmes.store-cgmes-model-as-network-extension": 'true',
         #     "iidm.import.cgmes.create-active-power-control-extension": 'true',
