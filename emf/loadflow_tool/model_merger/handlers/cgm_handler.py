--- conflicted
+++ resolved
@@ -93,11 +93,8 @@
         del assembeled_data
 
         # TODO - run other LF if default fails
-<<<<<<< HEAD
-        solved_model = run_lf(merged_model, loadflow_settings=getattr(loadflow_settings, MERGE_LOAD_FLOW_SETTINGS))
-=======
-        solved_model = merge_functions.run_lf(merged_model, loadflow_settings=loadflow_settings.CGM_DEFAULT)
->>>>>>> 2c147637
+        solved_model = merge_functions.run_lf(merged_model, loadflow_settings=getattr(loadflow_settings, MERGE_LOAD_FLOW_SETTINGS))
+
 
         # Update time_horizon in case of generic ID process type
         if time_horizon.upper() == "ID":
