import logging
import triplets
import config
import json
from uuid import uuid4
import datetime
from emf.loadflow_tool.helper import load_opdm_data, create_opdm_objects, opdmprofile_to_bytes, attr_to_dict
from emf.loadflow_tool.replacement import run_replacement
from emf.task_generator.time_helper import parse_datetime
from io import BytesIO
from zipfile import ZipFile
from emf.common.config_parser import parse_app_properties
from emf.common.integrations import opdm, minio_api, elastic
from emf.common.integrations.object_storage.models import get_latest_boundary, get_latest_models_and_download
from emf.loadflow_tool import loadflow_settings
from emf.loadflow_tool.model_merger import merge_functions
from emf.task_generator.task_generator import update_task_status
from emf.common.logging.custom_logger import get_elk_logging_handler

logger = logging.getLogger(__name__)
parse_app_properties(caller_globals=globals(), path=config.paths.cgm_worker.merger)


def set_brell_lines_to_zero_in_models(opdm_models, magic_brell_lines: dict = None, profile_to_change: str = "SSH"):
    """
    Sets p and q of given  (BRELL) lines to zero
    Copied from emf_python as is
    Workflow:
    1) Take models (in cgmes format)
    2) parse profile ("SSH") to triplets
    3) Check and set the BRELL lines
    4) if lines were set, repackage from triplets to CGMES and replace it in given profile
    5) return models (losses: ""->'' in header, tab -> double space, closing tags -> self-closing tags if empty)
    Note that in test run only one of them: L309 was present in AST
    :param opdm_models: list of opdm models
    :param magic_brell_lines: dictionary of brell lines
    :param profile_to_change: profile to change
    """
    if not magic_brell_lines:
        magic_brell_lines = {'L373': 'cf3af93a-ad15-4db9-adc2-4e4454bb843f',
                             'L374': 'd98ec0d4-4e25-4667-b21f-5b816a6e8871',
                             'L358': 'e0786c57-57ff-454e-b9e2-7a912d81c674',
                             'L309': '7bd0deae-f000-4b15-a24d-5cf30765219f'}
    for model in opdm_models[:]:
        logger.info(f"Checking brell lines in {model.get('pmd:content-reference'), ''}")
        try:
            profile = load_opdm_data(opdm_objects=[model], profile=profile_to_change)
        except Exception as error:
            logger.error(f"Failed to load model: {error}")
            opdm_models.remove(model)
            continue
        repackage_needed = False
        for line, line_id in magic_brell_lines.items():
            if profile.query(f"ID == '{line_id}'").empty:
                logger.info(f"Skipping Brell line {line} as it was not found in data")
            else:
                repackage_needed = True
                logger.info(f"Setting Brell line {line} EquivalentInjection.p and EquivalentInjection.q to 0")
                profile.loc[profile.query(f"ID == '{line_id}' and KEY == 'EquivalentInjection.p'").index, "VALUE"] = 0
                profile.loc[profile.query(f"ID == '{line_id}' and KEY == 'EquivalentInjection.q'").index, "VALUE"] = 0
        if repackage_needed:
            profile = triplets.cgmes_tools.update_FullModel_from_filename(profile)
            serialized_data = merge_functions.export_to_cgmes_zip([profile])
            if len(serialized_data) == 1:
                serialized = serialized_data[0]
                serialized.seek(0)
                for model_profile in model.get('opde:Component', []):
                    if model_profile.get('opdm:Profile', {}).get('pmd:cgmesProfile') == profile_to_change:
                        model_profile['opdm:Profile']['DATA'] = serialized.read()
    return opdm_models


class HandlerRmmToPdnAndMinio:

    def __init__(self):
        self.opdm_service = opdm.OPDM()
        self.minio_service = minio_api.ObjectStorage()
        self.elk_logging_handler = get_elk_logging_handler()

    def handle(self, task_object: dict, **kwargs):

        start_time = datetime.datetime.utcnow()
        merge_log = {"uploaded_to_opde": 'False',
                     "uploaded_to_minio": 'False',
                     "scaled": 'False',
                     "exclusion_reason": [],
                     "replacement": 'False',
                     "replaced_entity": [],
                     "replacement_reason": []}

        # Parse relevant data from Task
        task = task_object

        if not isinstance(task, dict):
            task = json.loads(task_object)

        # Initialize trace
        self.elk_logging_handler.start_trace(task)
        logger.debug(task)

        # Set task to started
        update_task_status(task, "started")

        task_creation_time = task.get('task_creation_time')
        task_properties = task.get('task_properties', {})
        included_models = task_properties.get('included', [])
        excluded_models = task_properties.get('excluded', [])
        local_import_models = task_properties.get('local_import', [])

        time_horizon = task_properties["time_horizon"]
        scenario_datetime = task_properties["timestamp_utc"]
        merging_area = task_properties["merge_type"]
        merging_entity = task_properties["merging_entity"]
        mas = task_properties["mas"]
        model_replacement = task_properties["replacement"]
        version = task_properties["version"]

        # Collect valid models from ObjectStorage
        downloaded_models = get_latest_models_and_download(time_horizon, scenario_datetime, valid=False)
        latest_boundary = get_latest_boundary()

        # Filter out models that are not to be used in merge
        filtered_models = merge_functions.filter_models(downloaded_models, included_models, excluded_models, filter_on='pmd:TSO')

        # Get additional models directly from Minio
<<<<<<< HEAD
        additional_models_data = self.minio_service.get_latest_models_and_download(time_horizon, scenario_datetime, local_import_models, bucket_name=INPUT_MINIO_BUCKET, prefix=INPUT_MINIO_FOLDER)

        # Load all selected models
        input_models = filtered_models + additional_models_data + [latest_boundary]
        # SET BRELL LINE VALUES
        input_models = set_brell_lines_to_zero_in_models(input_models)
        # END OF MODIFICATION
        # FIX DANGLING REFERENCES ISSUE
        parameters = {"iidm.import.cgmes.import-node-breaker-as-bus-breaker": 'true'}
        merged_model = load_model(input_models, parameters=parameters)
        # END OF FIX
        # merged_model = load_model(input_models)

        # TODO - run other LF if default fails
        solved_model = run_lf(merged_model, loadflow_settings=loadflow_settings.CGM_DEFAULT)

        # Update time_horizon in case of generic ID process type
        if time_horizon.upper() == "ID":
            _task_creation_time = parse_datetime(task_creation_time, keep_timezone=False)
            _scenario_datetime = parse_datetime(scenario_datetime, keep_timezone=False)

            time_horizon = f"{int((_scenario_datetime - _task_creation_time).seconds/3600):02d}"
            logger.info(f"Setting ID TimeHorizon to {time_horizon}")

        # TODO - get version dynamically form ELK
        sv_data, ssh_data = create_sv_and_updated_ssh(solved_model, input_models, scenario_datetime, time_horizon, version, merging_area, merging_entity, mas)

        # Fix SV
        sv_data = fix_sv_shunts(sv_data, input_models)
        sv_data = fix_sv_tapsteps(sv_data, ssh_data)

        # Package both input models and exported CGM profiles to in memory zip files
        serialized_data = export_to_cgmes_zip([ssh_data, sv_data])

        # Set RMM name
        rmm_name = f"RMM_{time_horizon}_{version}_{parse_datetime(scenario_datetime):%Y%m%dT%H%MZ}_{merging_area}_{uuid4()}"

        rmm_data = BytesIO()
        with ZipFile(rmm_data, "w") as rmm_zip:

            # Include CGM model files
            for item in serialized_data:
                rmm_zip.writestr(item.name, item.getvalue())

            # Include original IGM files
            for object in input_models:
                for instance in object['opde:Component']:
                    with ZipFile(BytesIO(instance['opdm:Profile']['DATA'])) as instance_zip:
                        for file_name in instance_zip.namelist():
                            logging.info(f"Adding file: {file_name}")
                            rmm_zip.writestr(file_name, instance_zip.open(file_name).read())

        # Upload to Object Storage
        rmm_object = rmm_data
        rmm_object.name = f"{OUTPUT_MINIO_FOLDER}/{rmm_name}.zip"
        logger.info(f"Uploading RMM to MINO {OUTPUT_MINIO_BUCKET}/{rmm_object.name}")

        try:
            self.minio_service.upload_object(rmm_object, bucket_name=OUTPUT_MINIO_BUCKET)
        except:
            logging.error(f"""Unexpected error on uploading to Object Storage:""", exc_info=True)

        logger.info(f"RMM creation done for {rmm_name}")
        end_time = datetime.datetime.utcnow()
        task_duration = end_time - start_time
        logger.info(f"Task ended at {end_time}, total run time {task_duration}",
                    extra={"task_duration": task_duration.total_seconds(),
                           "task_start_time": start_time.isoformat(),
                           "task_end_time": end_time.isoformat()})

        # Set task to started
        update_task_status(task, "finished")

        logger.debug(task)

        return task
=======
        if local_import_models:
            additional_models_data = self.minio_service.get_latest_models_and_download(time_horizon, scenario_datetime, local_import_models, bucket_name=INPUT_MINIO_BUCKET, prefix=INPUT_MINIO_FOLDER)
            missing_local_import = [tso for tso in local_import_models if tso not in [model['pmd:TSO'] for model in additional_models_data]]
            merge_log.get('exclusion_reason').extend([{'tso': tso, 'reason': 'Model missing from PDN'} for tso in missing_local_import])
        else:
            additional_models_data = []

        # Check model validity and availability
        valid_models = [model for model in filtered_models if model['valid'] == 'True' or model['valid'] == True]
        invalid_models = [model['pmd:TSO'] for model in filtered_models if model not in valid_models]
        if invalid_models:
            merge_log.get('exclusion_reason').extend([{'tso': tso, 'reason': 'Model is not valid'} for tso in invalid_models])
        valid_models = valid_models + additional_models_data

        if included_models:
            missing_models = [model for model in included_models if model not in [model['pmd:TSO'] for model in downloaded_models]]
            if missing_models:
                merge_log.get('exclusion_reason').extend([{'tso': tso, 'reason': 'Model missing from OPDM'} for tso in missing_models])
        else:
            missing_models = []

        # Run replacement on missing/invalid models
        if (missing_models or invalid_models) and model_replacement == 'True':
            try:
                logger.info(f"Running replacement for missing models: {missing_models}")
                replacement_models = run_replacement(missing_models + invalid_models, time_horizon, scenario_datetime)
                if replacement_models:
                    logger.info(f"Replacement model(s) found: {[model['pmd:fileName'] for model in replacement_models]}")
                    merge_log.get('replaced_entity').extend([{'tso': model['pmd:TSO'],
                                                              'replacement_time_horizon': model['pmd:timeHorizon'],
                                                              'replacement_scenario_date': model['pmd:scenarioDate']} for model in replacement_models])
                    valid_models = valid_models + replacement_models
                    merge_log.update({'replacement': 'True'})
                    # TODO put exclusion_reason logging under replacement
            except Exception as error:
                logger.error(f"Failed to run replacement: {error}")

        # Run Process only if you find some models to merge, otherwise return None
        if not valid_models:
            logger.warning("Found no Models To Merge, Returning NONE")
            return None
        else:
            # Load all selected models
            input_models = valid_models + [latest_boundary]
            # SET BRELL LINE VALUES
            input_models = set_brell_lines_to_zero_in_models(input_models)
            if len(input_models) < 2:
                logger.warning("Found no Models To Merge, Returning NONE")
                return None
            assembeled_data = merge_functions.load_opdm_data(input_models)
            assembeled_data = triplets.cgmes_tools.update_FullModel_from_filename(assembeled_data)
            # assembeled_data = merge_functions.configure_paired_boundarypoint_injections(assembeled_data)
            assembeled_data = merge_functions.configure_paired_boundarypoint_injections_by_nodes(assembeled_data)
            # END OF MODIFICATION
            input_models = create_opdm_objects([merge_functions.export_to_cgmes_zip([assembeled_data])])
            del assembeled_data

            merge_start = datetime.datetime.utcnow()
            merged_model = merge_functions.load_model(input_models)

            # TODO - run other LF if default fails
            solved_model = merge_functions.run_lf(merged_model, loadflow_settings=getattr(loadflow_settings, MERGE_LOAD_FLOW_SETTINGS))
            merge_end = datetime.datetime.utcnow()

            # Update time_horizon in case of generic ID process type
            if time_horizon.upper() == "ID":
                _task_creation_time = parse_datetime(task_creation_time, keep_timezone=False)
                _scenario_datetime = parse_datetime(scenario_datetime, keep_timezone=False)

                time_horizon = f"{int((_scenario_datetime - _task_creation_time).seconds/3600):02d}"
                logger.info(f"Setting ID TimeHorizon to {time_horizon}")

            # TODO - get version dynamically form ELK
            sv_data, ssh_data = merge_functions.create_sv_and_updated_ssh(solved_model, input_models, scenario_datetime, time_horizon, version, merging_area, merging_entity, mas)

            # Fix SV
            sv_data = merge_functions.fix_sv_shunts(sv_data, input_models)
            sv_data = merge_functions.fix_sv_tapsteps(sv_data, ssh_data)
            sv_data = merge_functions.remove_small_islands(sv_data, int(SMALL_ISLAND_SIZE))
            models_as_triplets = merge_functions.load_opdm_data(input_models)
            sv_data = merge_functions.remove_duplicate_sv_voltages(cgm_sv_data=sv_data,
                                                                original_data=models_as_triplets)
            sv_data = merge_functions.check_and_fix_dependencies(cgm_sv_data=sv_data,
                                                                cgm_ssh_data=ssh_data,
                                                                original_data=models_as_triplets)
            sv_data, ssh_data = merge_functions.disconnect_equipment_if_flow_sum_not_zero(cgm_sv_data=sv_data,
                                                                                        cgm_ssh_data=ssh_data,
                                                                                        original_data=models_as_triplets)
            # Package both input models and exported CGM profiles to in memory zip files
            serialized_data = merge_functions.export_to_cgmes_zip([ssh_data, sv_data])

            # Set RMM name
            cgm_name = f"RMM_{time_horizon}_{version}_{parse_datetime(scenario_datetime):%Y%m%dT%H%MZ}_{merging_area}_{uuid4()}"

            cgm_data = BytesIO()
            with ZipFile(cgm_data, "w") as rmm_zip:

                # Include RMM model files
                for item in serialized_data:
                    rmm_zip.writestr(item.name, item.getvalue())

                # Include original IGM files
                for object in input_models:
                    for instance in object['opde:Component']:
                        if instance['opdm:Profile']['pmd:cgmesProfile'] in ['EQ', 'TP', 'EQBD', 'TPBD']:
                            file_object = opdmprofile_to_bytes(instance)
                            logging.info(f"Adding file: {file_object.name}")
                            rmm_zip.writestr(file_object.name, file_object.getvalue())

            # Upload to Object Storage
            cgm_object = cgm_data
            cgm_object.name = f"{OUTPUT_MINIO_FOLDER}/{cgm_name}.zip"
            logger.info(f"Uploading RMM to MINO {OUTPUT_MINIO_BUCKET}/{cgm_object.name}")

            try:
                response = self.minio_service.upload_object(cgm_object, bucket_name=OUTPUT_MINIO_BUCKET)
                if response:
                    merge_log.update({'uploaded_to_minio': 'True'})
            except:
                logging.error(f"""Unexpected error on uploading to Object Storage:""", exc_info=True)

            logger.info(f"RMM creation done for {cgm_name}")
            end_time = datetime.datetime.utcnow()
            task_duration = end_time - start_time
            logger.info(f"Task ended at {end_time}, total run time {task_duration}",
                        extra={"task_duration": task_duration.total_seconds(),
                               "task_start_time": start_time.isoformat(),
                               "task_end_time": end_time.isoformat()})

            # Set task to finished
            update_task_status(task, "finished")

            logger.debug(task)

            # Stop Trace
            self.elk_logging_handler.stop_trace()

            merge_log.update({'task': task,
                               'small_island_size': SMALL_ISLAND_SIZE,
                               'loadflow_settings': MERGE_LOAD_FLOW_SETTINGS,
                               'merge_duration': f'{(merge_end - merge_start).total_seconds()}',
                               'content_reference': cgm_object.name,
                               'cgm_name': cgm_name})

            # Send merge report to Elastic
            try:
                merge_report = merge_functions.generate_merge_report(solved_model, valid_models, merge_log)
                try:
                    response = elastic.Elastic.send_to_elastic(index=MERGE_REPORT_ELK_INDEX, json_message=merge_report)
                except Exception as error:
                    logger.error(f"Merge report sending to Elastic failed: {error}")
            except Exception as error:
                logger.error(f"Failed to create merge report: {error}")

            return task
>>>>>>> 19a7c3c0


if __name__ == "__main__":
    import sys

    logging.basicConfig(
        format='%(levelname)-10s %(asctime)s.%(msecs)03d %(name)-30s %(funcName)-35s %(lineno)-5d: %(message)s',
        datefmt='%Y-%m-%dT%H:%M:%S',
        level=logging.INFO,
        handlers=[logging.StreamHandler(sys.stdout)]
    )

    sample_task = {
        "@context": "https://example.com/task_context.jsonld",
        "@type": "Task",
        "@id": "urn:uuid:ee3c57bf-fa4e-402c-82ac-7352c0d8e118",
        "process_id": "https://example.com/processes/CGM_CREATION",
        "run_id": "https://example.com/runs/IntraDayCGM/1",
        "job_id": "urn:uuid:d9343f48-23cd-4d8a-ae69-1940a0ab1837",
        "task_type": "automatic",
        "task_initiator": "test",
        "task_priority": "normal",
        "task_creation_time": "2024-05-28T20:39:42.448064",
        "task_update_time": "",
        "task_status": "created",
        "task_status_trace": [
            {
                "status": "created",
                "timestamp": "2024-05-28T20:39:42.448064"
            }
        ],
        "task_dependencies": [],
        "task_tags": [],
        "task_retry_count": 0,
        "task_timeout": "PT1H",
        "task_gate_open": "2024-05-24T21:00:00+00:00",
        "task_gate_close": "2024-05-24T21:15:00+00:00",
        "job_period_start": "2024-05-24T22:00:00+00:00",
        "job_period_end": "2024-05-25T06:00:00+00:00",
        "task_properties": {
            "timestamp_utc": "2024-09-05T19:30:00+00:00",
            "merge_type": "BA",
            "merging_entity": "BALTICRSC",
            "included": ["PSE"],
            "excluded": [],
            "local_import": [],
            "time_horizon": "1D",
            "version": "103",
            "mas": "http://www.baltic-rsc.eu/OperationalPlanning/RMM",
            "replacement": "False",
        }
    }

    worker = HandlerRmmToPdnAndMinio()
    finished_task = worker.handle(sample_task)


<|MERGE_RESOLUTION|>--- conflicted
+++ resolved
@@ -123,84 +123,6 @@
         filtered_models = merge_functions.filter_models(downloaded_models, included_models, excluded_models, filter_on='pmd:TSO')
 
         # Get additional models directly from Minio
-<<<<<<< HEAD
-        additional_models_data = self.minio_service.get_latest_models_and_download(time_horizon, scenario_datetime, local_import_models, bucket_name=INPUT_MINIO_BUCKET, prefix=INPUT_MINIO_FOLDER)
-
-        # Load all selected models
-        input_models = filtered_models + additional_models_data + [latest_boundary]
-        # SET BRELL LINE VALUES
-        input_models = set_brell_lines_to_zero_in_models(input_models)
-        # END OF MODIFICATION
-        # FIX DANGLING REFERENCES ISSUE
-        parameters = {"iidm.import.cgmes.import-node-breaker-as-bus-breaker": 'true'}
-        merged_model = load_model(input_models, parameters=parameters)
-        # END OF FIX
-        # merged_model = load_model(input_models)
-
-        # TODO - run other LF if default fails
-        solved_model = run_lf(merged_model, loadflow_settings=loadflow_settings.CGM_DEFAULT)
-
-        # Update time_horizon in case of generic ID process type
-        if time_horizon.upper() == "ID":
-            _task_creation_time = parse_datetime(task_creation_time, keep_timezone=False)
-            _scenario_datetime = parse_datetime(scenario_datetime, keep_timezone=False)
-
-            time_horizon = f"{int((_scenario_datetime - _task_creation_time).seconds/3600):02d}"
-            logger.info(f"Setting ID TimeHorizon to {time_horizon}")
-
-        # TODO - get version dynamically form ELK
-        sv_data, ssh_data = create_sv_and_updated_ssh(solved_model, input_models, scenario_datetime, time_horizon, version, merging_area, merging_entity, mas)
-
-        # Fix SV
-        sv_data = fix_sv_shunts(sv_data, input_models)
-        sv_data = fix_sv_tapsteps(sv_data, ssh_data)
-
-        # Package both input models and exported CGM profiles to in memory zip files
-        serialized_data = export_to_cgmes_zip([ssh_data, sv_data])
-
-        # Set RMM name
-        rmm_name = f"RMM_{time_horizon}_{version}_{parse_datetime(scenario_datetime):%Y%m%dT%H%MZ}_{merging_area}_{uuid4()}"
-
-        rmm_data = BytesIO()
-        with ZipFile(rmm_data, "w") as rmm_zip:
-
-            # Include CGM model files
-            for item in serialized_data:
-                rmm_zip.writestr(item.name, item.getvalue())
-
-            # Include original IGM files
-            for object in input_models:
-                for instance in object['opde:Component']:
-                    with ZipFile(BytesIO(instance['opdm:Profile']['DATA'])) as instance_zip:
-                        for file_name in instance_zip.namelist():
-                            logging.info(f"Adding file: {file_name}")
-                            rmm_zip.writestr(file_name, instance_zip.open(file_name).read())
-
-        # Upload to Object Storage
-        rmm_object = rmm_data
-        rmm_object.name = f"{OUTPUT_MINIO_FOLDER}/{rmm_name}.zip"
-        logger.info(f"Uploading RMM to MINO {OUTPUT_MINIO_BUCKET}/{rmm_object.name}")
-
-        try:
-            self.minio_service.upload_object(rmm_object, bucket_name=OUTPUT_MINIO_BUCKET)
-        except:
-            logging.error(f"""Unexpected error on uploading to Object Storage:""", exc_info=True)
-
-        logger.info(f"RMM creation done for {rmm_name}")
-        end_time = datetime.datetime.utcnow()
-        task_duration = end_time - start_time
-        logger.info(f"Task ended at {end_time}, total run time {task_duration}",
-                    extra={"task_duration": task_duration.total_seconds(),
-                           "task_start_time": start_time.isoformat(),
-                           "task_end_time": end_time.isoformat()})
-
-        # Set task to started
-        update_task_status(task, "finished")
-
-        logger.debug(task)
-
-        return task
-=======
         if local_import_models:
             additional_models_data = self.minio_service.get_latest_models_and_download(time_horizon, scenario_datetime, local_import_models, bucket_name=INPUT_MINIO_BUCKET, prefix=INPUT_MINIO_FOLDER)
             missing_local_import = [tso for tso in local_import_models if tso not in [model['pmd:TSO'] for model in additional_models_data]]
@@ -356,7 +278,6 @@
                 logger.error(f"Failed to create merge report: {error}")
 
             return task
->>>>>>> 19a7c3c0
 
 
 if __name__ == "__main__":
