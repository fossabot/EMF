--- conflicted
+++ resolved
@@ -71,11 +71,8 @@
     return opdm_object_meta
 
 
-<<<<<<< HEAD
-=======
+
 def update_FullModel_from_OpdmObject(data, opdm_object):
-
->>>>>>> e7110417
     return triplets.cgmes_tools.update_FullModel_from_dict(data, metadata={
         "Model.version": f"{int(opdm_object['pmd:versionNumber']):03d}",
         "Model.created": f"{parse_datetime(opdm_object['pmd:creationDate']):%Y-%m-%dT%H:%M:%S.%fZ}",
@@ -94,16 +91,6 @@
     SV_ID = merged_model['network_meta']['id'].split("uuid:")[-1]
 
     opdm_object_meta = create_opdm_object_meta(SV_ID,
-<<<<<<< HEAD
-                                                time_horizon,
-                                                merging_entity,
-                                                merging_area,
-                                                scenario_date,
-                                                mas,
-                                                version,
-                                                profile="SV")
-
-=======
                                                time_horizon,
                                                merging_entity,
                                                merging_area,
@@ -111,7 +98,7 @@
                                                mas,
                                                version,
                                                profile="SV")
->>>>>>> e7110417
+
 
     exported_model = export_model(merged_model["network"], opdm_object_meta, ["SV"])
     logger.info(f"Exporting merged model to {exported_model.name}")
@@ -218,10 +205,7 @@
     ssh_data = triplets.cgmes_tools.update_filename_from_FullModel(ssh_data, filename_mask=filename_mask)
 
     return sv_data, ssh_data
-<<<<<<< HEAD
-=======
-
->>>>>>> e7110417
+
 
 def fix_sv_shunts(sv_data, original_data):
     """Remove Shunt Sections for EQV Shunts"""
