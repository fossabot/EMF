import io
import logging
import os
from datetime import datetime, timedelta
from enum import Enum
from io import BytesIO

import requests

import config
from emf.common.config_parser import parse_app_properties
from emf.common.integrations import elastic
from emf.common.integrations.minio_api import ObjectStorage
<<<<<<< HEAD
from emf.common.integrations.object_storage.file_system_general import SEPARATOR_SYMBOL, check_the_folder_path
=======
from emf.common.integrations.object_storage.file_system_general import check_the_folder_path, SEPARATOR_SYMBOL
>>>>>>> 960fefa2

logger = logging.getLogger(__name__)
parse_app_properties(caller_globals=globals(), path=config.paths.logging.pypowsybl_logger)

PYPOWSYBL_LOGGER = 'powsybl'
PYPOWSYBL_LOGGER_DEFAULT_LEVEL = 1
CUSTOM_LOG_BUFFER_LINE_BREAK = '\r\n'
DAYS_TO_STORE_DATA_IN_MINIO = 7  # Max allowed by Minio

ELASTIC_FIELD_FOR_LOG_DATA = 'log_data'
ELASTIC_FIELD_FOR_SUBTOPIC = 'tso'
ELASTIC_FIELD_FOR_TOPIC = 'topic'
ELASTIC_FIELD_FOR_FILENAME = 'log_file_name'
ELASTIC_FIELD_FOR_MINIO_BUCKET = 'minio_bucket'

PY_LOGGING_LEVEL = LOGGING_LEVEL
PY_LOGGING_FORMAT = LOGGING_FORMAT
PY_LOG_TO_LOCAL_STORAGE = SAVE_PYPOWSYBL_LOG_TO_LOCAL_STORAGE
PY_LOCAL_STORAGE_FOLDER = LOCAL_FOLDER_FOR_PYPOWSYBL_LOGS
PY_LOG_TO_ELASTIC = SAVE_PYPOWSYBL_LOG_TO_ELASTIC
PY_LOG_ELASTIC_INDEX = ELASTIC_INDEX_FOR_PYPOWSYBL_LOGS
PY_LOG_TO_MINIO = SAVE_PYPOWSYBL_LOG_TO_MINIO
PY_LOG_MINIO_BUCKET = MINIO_BUCKET_FOR_PYPOWSYBL_LOGS
PY_LOG_MINIO_PATH = MINIO_FOLDER_FOR_PYPOWSYBL_LOGS


class LogStringStream(io.StringIO):
    """
    Some custom container for storing log related data
    """
    def __init__(self):
        super().__init__()
        self.single_entry = None

    def reset(self):
        """
        Resets the internal buffers
        """
        self.single_entry = None
        self.truncate(0)
        self.seek(0)

    def get_logs(self):
        """
        Gets the content
        :return: tuple of logs and entry that triggered reporting process
        """
        return self.getvalue(), self.single_entry

    def write(self, message):
        """
        Writes the log message to the buffer
        :param message: log message
        """
        super().write(message + CUSTOM_LOG_BUFFER_LINE_BREAK)


class PyPowsyblLogReportingPolicy(Enum):
    """
    Some additional reporting types
    """
    """
    Gathers all the pypowsybl output and reports everything when stop_working is called
    """
    ALL_ENTRIES = "all_entries"
    """
    Gathers all the pypowsybl output and reports when at least one entry reached to logging level
    """
    ENTRIES_IF_LEVEL_REACHED = "entries_if_level_was_reached"
    """
    Reports a single logging record that was over the logging level
    """
    ENTRY_ON_LEVEL = "entry_on_level"
    """
    Gathers only entries that are on the level or higher level
    """
    ENTRIES_ON_LEVEL = "entries_on_level_and_higher"
    """
    Reports all collected logging records from the last point when the level was reached
    """
    ENTRIES_COLLECTED_TO_LEVEL = "entries_collected_to_level"


class LoggerWhiteList(logging.Filter):

    """
    Uses a "whitelist" of loggers (name) from which to use logs
    """

    def __init__(self, *whitelist):
        """
        Constructor
        :param whitelist: some list of logger names
        """
        super().__init__()
        self.whitelist = [logging.Filter(name) for name in whitelist]

    def filter(self, record):
        """
        Filters the logs by saved logger names
        """
        return any(log_filter.filter(record) for log_filter in self.whitelist)


class LevelAndHigherFilter(logging.Filter):

    def __init__(self, log_level):
        super().__init__()
        self.log_level = log_level

    def filter(self, record):
        return record.levelno >= self.log_level


class PyPowsyblLogGatheringPublisher:

    def __init__(self,
                 topic_name: str = None,
                 subtopic_name: str = None,
                 send_to_elastic: bool = PY_LOG_TO_ELASTIC,
                 elastic_server=elastic.ELK_SERVER,
                 elastic_index=PY_LOG_ELASTIC_INDEX,
                 upload_to_minio: bool = PY_LOG_TO_MINIO,
                 minio_bucket: str = PY_LOG_MINIO_BUCKET,
                 minio_folder_in_bucket: str = PY_LOG_MINIO_PATH,
                 save_local_storage: bool = PY_LOG_TO_LOCAL_STORAGE,
                 path_to_local_folder: str = PY_LOCAL_STORAGE_FOLDER):
        """
        Initializes the pypowsybl log gatherer.
        :param topic_name: name (string) that can be used to distinguish log files
        :param subtopic_name: the name of the subtopic_name (for naming the files)
        :param send_to_elastic:  If True then posts a log entry that triggered the gathering to elastic
        :param elastic_server: name of the elk server instance
        :param elastic_index: index to where to send elastic report
        :param upload_to_minio:  If True then posts a log buffer to minio as .log file
        :param minio_bucket: the name of the bucket in minio
        :param minio_folder_in_bucket: path if specified in the bucket
        :param save_local_storage: save the file to local storage
        :param path_to_local_folder: where to store log file in local storage
        """
        self.topic_name = topic_name or ''
        self.subtopic_name = subtopic_name
        self.formatter = logging.Formatter(PY_LOGGING_FORMAT)
        self.send_to_elastic = send_to_elastic
        self.elastic_server = elastic_server
        self.elastic_index = elastic_index
        self.upload_to_minio = upload_to_minio
        self.minio_instance = None
        self.minio_bucket = minio_bucket
        self.minio_folder_in_bucket = minio_folder_in_bucket
        if upload_to_minio:
            try:
                self.minio_instance = ObjectStorage()
            except Exception as ex:
                logger.warning(f"Cannot connect to Minio: {ex}, staying offline")
        self.save_local_storage = save_local_storage
        self.path_to_local_folder = check_the_folder_path(path_to_local_folder)
        self.identifier = datetime.now().strftime("%d-%m-%Y_%H-%M-%S")

    @property
    def elastic_is_connected(self):
        """
        Borrowed from elastic handler above
        Do check up to elastic, handle errors
        """
        try:
            response = requests.get(self.elastic_server, timeout=5)
            if response.status_code == 200:
                return True
            else:
                logger.warning(
                    f"ELK server response: [{response.status_code}] {response.reason}. Disabling ELK logging.")
        except requests.exceptions.ConnectTimeout:
            logger.warning(f"{self.elastic_server}: Timeout. Disabling ELK logging.")
        except Exception as e:
            logger.warning(f"{self.elastic_server}: unknown error: {e}")
        return False

    def post_logs(self, buffer=None, single_entry=None):
        """
        Handles the created report by sending it to elastic or saving it to local storage
        Checks if send_to_elastic is enabled and instance of elastic is available. Composes a message where fields
        are standard field of a logging.Record. Adds the entire log as a string to log_data field
        :param buffer: buffer containing log entries
        :param single_entry: first entry that reached to required level
        """
        if buffer:
            buffer = self.format_buffer_to_string(buffer)
        if self.send_to_elastic:
            try:
                if not self.elastic_is_connected:
                    raise ConnectionError
                elastic_content = self.compose_elastic_message(buffer, single_entry)
                response = elastic.Elastic.send_to_elastic(index=self.elastic_index,
                                                           json_message=elastic_content,
                                                           server=self.elastic_server)
                if not response.ok:
                    raise ConnectionError
            except ConnectionError:
                logger.error(f"Sending log to elastic failed")
        if self.save_local_storage:
            self.save_log_to_local_storage(buffer, single_entry)

    def format_record(self, record: logging.LogRecord):
        return self.formatter.format(record)

    def format_buffer_to_string(self, buffer):
        """
        Returns log buffer combined to a string
        Note! Be aware of the line break, it is currently set to Windows style!
        """
        if isinstance(buffer, list):
            return CUSTOM_LOG_BUFFER_LINE_BREAK.join([self.formatter.format(message) for message in buffer])
        else:
            return buffer

    def save_log_to_local_storage(self,
                                  buffer: str = '',
                                  single_entry: logging.LogRecord = None,
                                  file_name: str = None):
        """
        Saves buffer to local log file: buffer if exists, last entry otherwise
        :param buffer: buffer containing log entries
        :param single_entry: first entry that reached to required level
        :param file_name: name of the file where the content should be saved. Note that if not specified,
         default file name will be used (combination of topic, subtopic_name and date and time of the analysis)
        :return log message dictionary
        """
        file_name = self.check_and_get_file_name(file_name)
        if self.path_to_local_folder:
            file_name = self.path_to_local_folder + file_name
        if buffer:
            payload = '\n'.join(buffer.splitlines())
        elif single_entry is not None:
            payload = self.formatter.format(single_entry)
        else:
            return None
        # And create directories
        directory_name = os.path.dirname(file_name)
        if not os.path.exists(directory_name):
            os.makedirs(directory_name)
        with open(file_name, mode='w', encoding="utf-8") as log_file:
            log_file.write(payload)
        return file_name

    def check_and_get_file_name(self, file_name: str = None):
        """
        Gets some predefined file name to be used when saving the logs
        :param file_name: the input, if exists, leave empty otherwise
        :return file name
        """
        if file_name is None or file_name == '':
            time_moment_now = datetime.now().strftime("%d-%m-%Y_%H-%M-%S")
            sub_topic = self.subtopic_name or ''
            file_name = f"{self.topic_name}_pypowsybl_log_for_{sub_topic}_from_{time_moment_now}.log"
        return file_name

    def post_log_to_minio(self, buffer='', file_name: str = None):
        """
        Posts log as a file to minio
        :param buffer: logs as a string
        :param file_name: if given
        :return: file name and link to file, the link to the file
        """
        link_to_file = None
        if self.minio_instance is not None and buffer != '' and buffer is not None:
            # check if the given bucket exists
            if not self.minio_instance.client.bucket_exists(bucket_name=self.minio_bucket):
                logger.warning(f"{self.minio_bucket} does not exist")
                return link_to_file
            # Adjust the filename to the default n
            file_name = self.check_and_get_file_name(file_name)
            if self.minio_folder_in_bucket:
                file_name = (self.minio_folder_in_bucket +
                             SEPARATOR_SYMBOL +
                             str(self.identifier) +
                             SEPARATOR_SYMBOL + file_name)
            # buffer = self.format_buffer_to_string(buffer)
            file_object = BytesIO(str.encode(buffer))
            file_object.name = file_name
            self.minio_instance.upload_object(file_path_or_file_object=file_object,
                                              bucket_name=self.minio_bucket)
            time_to_expire = timedelta(days=DAYS_TO_STORE_DATA_IN_MINIO)
            link_to_file = self.minio_instance.client.get_presigned_url(method="GET",
                                                                        bucket_name=self.minio_bucket,
                                                                        object_name=file_object.name,
                                                                        expires=time_to_expire)
        return file_name, link_to_file

    def compose_elastic_message(self,
                                buffer: str = '',
                                single_entry: logging.LogRecord = None):
        """
        Put together a dictionary consisting of first log entry from the pypowsybl that met response level and the log
        entry for the entire process
        :param buffer: buffer containing log entries
        :param single_entry: first entry that reached to required level
        : return log message dictionary
        """
        message_dict = {}
        # Add first log entry that reached to level as a content of the payload
        if single_entry is not None and isinstance(single_entry, logging.LogRecord):
            message_dict = single_entry.__dict__
        if self.upload_to_minio:
            file_name, link_to_log_file = self.post_log_to_minio(buffer=buffer)
            message_dict[ELASTIC_FIELD_FOR_FILENAME] = file_name
            if link_to_log_file != '' and link_to_log_file is not None:
                message_dict[ELASTIC_FIELD_FOR_MINIO_BUCKET] = self.minio_bucket
                message_dict[ELASTIC_FIELD_FOR_LOG_DATA] = link_to_log_file
        if self.topic_name and self.topic_name != '':
            message_dict[ELASTIC_FIELD_FOR_TOPIC] = self.topic_name
        if self.subtopic_name and self.subtopic_name != '':
            message_dict[ELASTIC_FIELD_FOR_SUBTOPIC] = self.subtopic_name
        return message_dict


class PyPowsyblLogGatheringHandler(logging.StreamHandler):
    """
    Initializes custom log handler to start and gather logs.
    Depending on the policy either gathers logs to buffer or looks out for log entry which on the report level or
    does both
    """

    def __init__(self,
                 formatter: logging.Formatter = None,
                 logging_policy: PyPowsyblLogReportingPolicy = PyPowsyblLogReportingPolicy.ALL_ENTRIES,
                 report_level=logging.INFO,
                 print_to_console: bool = False,
                 topic_name: str = 'UNNAMED',
                 sub_topic_name: str = None,
                 send_to_elastic: bool = PY_LOG_TO_ELASTIC,
                 elastic_server=elastic.ELK_SERVER,
                 elastic_index=PY_LOG_ELASTIC_INDEX,
                 upload_to_minio: bool = PY_LOG_TO_MINIO,
                 minio_bucket: str = PY_LOG_MINIO_BUCKET,
                 minio_folder_in_bucket: str = PY_LOG_MINIO_PATH,
                 save_local_storage: bool = PY_LOG_TO_LOCAL_STORAGE,
                 path_to_local_folder: str = PY_LOCAL_STORAGE_FOLDER):
        """
        Constructor:
        :param formatter: the formatter for converting the log entries
        :param logging_policy: check if buffer is needed or not
        :param report_level: log level when caught propagates to parent to trigger event
        :param print_to_console: propagate the log further
        :param topic_name: name (string) that can be used to distinguish log files
        :param sub_topic_name: the name of the subtopic_name (for naming the files)
        :param send_to_elastic:  If True then posts a log entry that triggered the gathering to elastic
        :param elastic_server: name of the elk server instance
        :param elastic_index: index to where to send elastic report
        :param upload_to_minio:  If True then posts a log buffer to minio as .log file
        :param minio_bucket: the name of the bucket in minio
        :param minio_folder_in_bucket: path if specified in the bucket
        :param save_local_storage: save the file to local storage
        :param path_to_local_folder: where to store log file in local storage
        """

        self.gathering = False
        self.level_reached = False
        self.formatter = formatter or logging.Formatter(PY_LOGGING_FORMAT)
        self.gathering_buffer = LogStringStream()
        self.level_filters = []
        super().__init__(stream=self.gathering_buffer)
        self.report_level = report_level
        self.logging_policy = None
        self.write_all = False
        self.write_only_levels = False
        self.set_reporting_policy(logging_policy)

        self.publisher = PyPowsyblLogGatheringPublisher(topic_name=topic_name,
                                                        subtopic_name=sub_topic_name,
                                                        send_to_elastic=send_to_elastic,
                                                        elastic_server=elastic_server,
                                                        elastic_index=elastic_index,
                                                        upload_to_minio=upload_to_minio,
                                                        minio_bucket=minio_bucket,
                                                        minio_folder_in_bucket=minio_folder_in_bucket,
                                                        save_local_storage=save_local_storage,
                                                        path_to_local_folder=path_to_local_folder)
        self.gathering = True
        # atexit.register(self.report_at_the_end)
        # signal.signal(signal.SIGTERM, self.report_at_the_end)
        # signal.signal(signal.SIGINT, self.report_at_the_end)
        # # Set up the pypowsybl logger
        package_logger = logging.getLogger(PYPOWSYBL_LOGGER)

        if package_logger:
            package_logger.setLevel(PYPOWSYBL_LOGGER_DEFAULT_LEVEL)
            package_logger.propagate = print_to_console
            package_logger.addHandler(self)
            self.addFilter(LoggerWhiteList(PYPOWSYBL_LOGGER))
        else:
            self.gathering = False

    def add_level_filter(self, logging_level: PyPowsyblLogReportingPolicy):
        """
        Add level filters, currently higher end (level or higher) is implemented
        """
        if logging_level == PyPowsyblLogReportingPolicy.ENTRIES_ON_LEVEL:
            new_level_filter = LevelAndHigherFilter(log_level=self.report_level)
            self.level_filters.append(new_level_filter)
            self.addFilter(new_level_filter)

    def remove_level_filter(self):
        for level_filter in self.level_filters:
            if level_filter in self.filters:
                self.filters.remove(level_filter)

    def close(self):
        super().close()
        self.report_at_the_end()

    def set_reporting_policy(self, new_policy: PyPowsyblLogReportingPolicy):
        """
        Sets reporting policy to new value
        :param new_policy: new policy value
        """
        self.logging_policy = new_policy
        self.write_all = (self.logging_policy != PyPowsyblLogReportingPolicy.ENTRY_ON_LEVEL and
                          self.logging_policy != PyPowsyblLogReportingPolicy.ENTRIES_ON_LEVEL)
        self.remove_level_filter()
        self.write_only_levels = self.logging_policy == PyPowsyblLogReportingPolicy.ENTRIES_ON_LEVEL

    def emit(self, record: logging.LogRecord) -> None:
        """
        Stores the log output from pypowsybl to internal buffer. Looks for log level as event to trigger reporting
        in parent
        :param record: log record
        """
        if self.gathering:
            # Bypass the buffer if the entire log is not required
            if self.write_all:
                self.gathering_buffer.write(message=self.publisher.format_record(record=record))
            if record.levelno >= self.report_level:
                if self.write_only_levels:
                    self.gathering_buffer.write(message=self.publisher.format_record(record=record))
                self.gathering_buffer.single_entry = record
                self.report_on_emit()

    def post_logs(self):
        """
        Posts logs from buffer to set destinations
        """
        buffer, single_entry = self.get_buffer()
        self.publisher.post_logs(buffer=buffer, single_entry=single_entry)
        self.reset_gathering()

    def report_on_emit(self):
        """
        Reports during emission deciding by PyPowsyblLogReportingPolicy
        """
        if self.logging_policy == PyPowsyblLogReportingPolicy.ENTRY_ON_LEVEL:
            buffer, single_entry = self.get_buffer()
            self.publisher.post_logs(single_entry=single_entry)
            self.reset_gathering()
        elif self.logging_policy == PyPowsyblLogReportingPolicy.ENTRIES_COLLECTED_TO_LEVEL:
            self.post_logs()

    def report_at_the_end(self):
        """
        Reports at the end of the script or changing of topic or stopping the gathering
        """
        buffer, single_entry = self.get_buffer()
        if (buffer is None or buffer == '') and single_entry is None:
            return
        if (single_entry or
                self.logging_policy == PyPowsyblLogReportingPolicy.ALL_ENTRIES or
                self.logging_policy == PyPowsyblLogReportingPolicy.ENTRIES_ON_LEVEL):
            self.publisher.post_logs(buffer=buffer, single_entry=single_entry)
        self.reset_gathering()

    def start_gathering(self):
        """
        Resets the buffer to empty and turns gathering on
        :return: None
        """
        self.reset_gathering()
        self.gathering = True

    def stop_gathering(self):
        """
        Stops the gathering, leaves the content to buffer
        :return: None
        """
        self.gathering = False
        self.report_at_the_end()

    def reset_gathering(self):
        """
        Resets the gathering status to default
        :return: None
        """
        self.gathering_buffer.reset()
        # When needed to speed up create new instance rather than emptying it
        # self.gathering_buffer = LogStringStream()

    def get_buffer(self):
        """
        Returns gathering buffer and last entry, resets the buffer
        :return: log stream instance
        """
        return self.gathering_buffer.get_logs()

    def set_sub_topic_name(self, new_subtopic_name: str):
        """
        Changes the subtopic name that publisher uses for file names elastic logs etc. (for example save output
        from each tso igm validation to separate file)
        :param new_subtopic_name: name of the subtopic
        """
        self.report_at_the_end()
        self.publisher.subtopic_name = new_subtopic_name

    def set_topic_name(self, new_topic_name: str):
        """
        Changes the topic name that publisher uses for file names elastic logs etc. (for example IGM_validation,
        CGM_creation, loadflow etc.)
        :param new_topic_name: name of the topic
        """
        self.report_at_the_end()
        self.publisher.topic_name = new_topic_name


def get_pypowsybl_log_handler():
    """
    Gets the PyPowsyblLogGatheringHandler from root if exists, none otherwise
    """
    handlers = logging.getLogger().handlers
    for handler in handlers:
        if isinstance(handler, PyPowsyblLogGatheringHandler):
            return handler
    return None
<|MERGE_RESOLUTION|>--- conflicted
+++ resolved
@@ -1,548 +1,544 @@
-import io
-import logging
-import os
-from datetime import datetime, timedelta
-from enum import Enum
-from io import BytesIO
-
-import requests
-
-import config
-from emf.common.config_parser import parse_app_properties
-from emf.common.integrations import elastic
-from emf.common.integrations.minio_api import ObjectStorage
-<<<<<<< HEAD
-from emf.common.integrations.object_storage.file_system_general import SEPARATOR_SYMBOL, check_the_folder_path
-=======
-from emf.common.integrations.object_storage.file_system_general import check_the_folder_path, SEPARATOR_SYMBOL
->>>>>>> 960fefa2
-
-logger = logging.getLogger(__name__)
-parse_app_properties(caller_globals=globals(), path=config.paths.logging.pypowsybl_logger)
-
-PYPOWSYBL_LOGGER = 'powsybl'
-PYPOWSYBL_LOGGER_DEFAULT_LEVEL = 1
-CUSTOM_LOG_BUFFER_LINE_BREAK = '\r\n'
-DAYS_TO_STORE_DATA_IN_MINIO = 7  # Max allowed by Minio
-
-ELASTIC_FIELD_FOR_LOG_DATA = 'log_data'
-ELASTIC_FIELD_FOR_SUBTOPIC = 'tso'
-ELASTIC_FIELD_FOR_TOPIC = 'topic'
-ELASTIC_FIELD_FOR_FILENAME = 'log_file_name'
-ELASTIC_FIELD_FOR_MINIO_BUCKET = 'minio_bucket'
-
-PY_LOGGING_LEVEL = LOGGING_LEVEL
-PY_LOGGING_FORMAT = LOGGING_FORMAT
-PY_LOG_TO_LOCAL_STORAGE = SAVE_PYPOWSYBL_LOG_TO_LOCAL_STORAGE
-PY_LOCAL_STORAGE_FOLDER = LOCAL_FOLDER_FOR_PYPOWSYBL_LOGS
-PY_LOG_TO_ELASTIC = SAVE_PYPOWSYBL_LOG_TO_ELASTIC
-PY_LOG_ELASTIC_INDEX = ELASTIC_INDEX_FOR_PYPOWSYBL_LOGS
-PY_LOG_TO_MINIO = SAVE_PYPOWSYBL_LOG_TO_MINIO
-PY_LOG_MINIO_BUCKET = MINIO_BUCKET_FOR_PYPOWSYBL_LOGS
-PY_LOG_MINIO_PATH = MINIO_FOLDER_FOR_PYPOWSYBL_LOGS
-
-
-class LogStringStream(io.StringIO):
-    """
-    Some custom container for storing log related data
-    """
-    def __init__(self):
-        super().__init__()
-        self.single_entry = None
-
-    def reset(self):
-        """
-        Resets the internal buffers
-        """
-        self.single_entry = None
-        self.truncate(0)
-        self.seek(0)
-
-    def get_logs(self):
-        """
-        Gets the content
-        :return: tuple of logs and entry that triggered reporting process
-        """
-        return self.getvalue(), self.single_entry
-
-    def write(self, message):
-        """
-        Writes the log message to the buffer
-        :param message: log message
-        """
-        super().write(message + CUSTOM_LOG_BUFFER_LINE_BREAK)
-
-
-class PyPowsyblLogReportingPolicy(Enum):
-    """
-    Some additional reporting types
-    """
-    """
-    Gathers all the pypowsybl output and reports everything when stop_working is called
-    """
-    ALL_ENTRIES = "all_entries"
-    """
-    Gathers all the pypowsybl output and reports when at least one entry reached to logging level
-    """
-    ENTRIES_IF_LEVEL_REACHED = "entries_if_level_was_reached"
-    """
-    Reports a single logging record that was over the logging level
-    """
-    ENTRY_ON_LEVEL = "entry_on_level"
-    """
-    Gathers only entries that are on the level or higher level
-    """
-    ENTRIES_ON_LEVEL = "entries_on_level_and_higher"
-    """
-    Reports all collected logging records from the last point when the level was reached
-    """
-    ENTRIES_COLLECTED_TO_LEVEL = "entries_collected_to_level"
-
-
-class LoggerWhiteList(logging.Filter):
-
-    """
-    Uses a "whitelist" of loggers (name) from which to use logs
-    """
-
-    def __init__(self, *whitelist):
-        """
-        Constructor
-        :param whitelist: some list of logger names
-        """
-        super().__init__()
-        self.whitelist = [logging.Filter(name) for name in whitelist]
-
-    def filter(self, record):
-        """
-        Filters the logs by saved logger names
-        """
-        return any(log_filter.filter(record) for log_filter in self.whitelist)
-
-
-class LevelAndHigherFilter(logging.Filter):
-
-    def __init__(self, log_level):
-        super().__init__()
-        self.log_level = log_level
-
-    def filter(self, record):
-        return record.levelno >= self.log_level
-
-
-class PyPowsyblLogGatheringPublisher:
-
-    def __init__(self,
-                 topic_name: str = None,
-                 subtopic_name: str = None,
-                 send_to_elastic: bool = PY_LOG_TO_ELASTIC,
-                 elastic_server=elastic.ELK_SERVER,
-                 elastic_index=PY_LOG_ELASTIC_INDEX,
-                 upload_to_minio: bool = PY_LOG_TO_MINIO,
-                 minio_bucket: str = PY_LOG_MINIO_BUCKET,
-                 minio_folder_in_bucket: str = PY_LOG_MINIO_PATH,
-                 save_local_storage: bool = PY_LOG_TO_LOCAL_STORAGE,
-                 path_to_local_folder: str = PY_LOCAL_STORAGE_FOLDER):
-        """
-        Initializes the pypowsybl log gatherer.
-        :param topic_name: name (string) that can be used to distinguish log files
-        :param subtopic_name: the name of the subtopic_name (for naming the files)
-        :param send_to_elastic:  If True then posts a log entry that triggered the gathering to elastic
-        :param elastic_server: name of the elk server instance
-        :param elastic_index: index to where to send elastic report
-        :param upload_to_minio:  If True then posts a log buffer to minio as .log file
-        :param minio_bucket: the name of the bucket in minio
-        :param minio_folder_in_bucket: path if specified in the bucket
-        :param save_local_storage: save the file to local storage
-        :param path_to_local_folder: where to store log file in local storage
-        """
-        self.topic_name = topic_name or ''
-        self.subtopic_name = subtopic_name
-        self.formatter = logging.Formatter(PY_LOGGING_FORMAT)
-        self.send_to_elastic = send_to_elastic
-        self.elastic_server = elastic_server
-        self.elastic_index = elastic_index
-        self.upload_to_minio = upload_to_minio
-        self.minio_instance = None
-        self.minio_bucket = minio_bucket
-        self.minio_folder_in_bucket = minio_folder_in_bucket
-        if upload_to_minio:
-            try:
-                self.minio_instance = ObjectStorage()
-            except Exception as ex:
-                logger.warning(f"Cannot connect to Minio: {ex}, staying offline")
-        self.save_local_storage = save_local_storage
-        self.path_to_local_folder = check_the_folder_path(path_to_local_folder)
-        self.identifier = datetime.now().strftime("%d-%m-%Y_%H-%M-%S")
-
-    @property
-    def elastic_is_connected(self):
-        """
-        Borrowed from elastic handler above
-        Do check up to elastic, handle errors
-        """
-        try:
-            response = requests.get(self.elastic_server, timeout=5)
-            if response.status_code == 200:
-                return True
-            else:
-                logger.warning(
-                    f"ELK server response: [{response.status_code}] {response.reason}. Disabling ELK logging.")
-        except requests.exceptions.ConnectTimeout:
-            logger.warning(f"{self.elastic_server}: Timeout. Disabling ELK logging.")
-        except Exception as e:
-            logger.warning(f"{self.elastic_server}: unknown error: {e}")
-        return False
-
-    def post_logs(self, buffer=None, single_entry=None):
-        """
-        Handles the created report by sending it to elastic or saving it to local storage
-        Checks if send_to_elastic is enabled and instance of elastic is available. Composes a message where fields
-        are standard field of a logging.Record. Adds the entire log as a string to log_data field
-        :param buffer: buffer containing log entries
-        :param single_entry: first entry that reached to required level
-        """
-        if buffer:
-            buffer = self.format_buffer_to_string(buffer)
-        if self.send_to_elastic:
-            try:
-                if not self.elastic_is_connected:
-                    raise ConnectionError
-                elastic_content = self.compose_elastic_message(buffer, single_entry)
-                response = elastic.Elastic.send_to_elastic(index=self.elastic_index,
-                                                           json_message=elastic_content,
-                                                           server=self.elastic_server)
-                if not response.ok:
-                    raise ConnectionError
-            except ConnectionError:
-                logger.error(f"Sending log to elastic failed")
-        if self.save_local_storage:
-            self.save_log_to_local_storage(buffer, single_entry)
-
-    def format_record(self, record: logging.LogRecord):
-        return self.formatter.format(record)
-
-    def format_buffer_to_string(self, buffer):
-        """
-        Returns log buffer combined to a string
-        Note! Be aware of the line break, it is currently set to Windows style!
-        """
-        if isinstance(buffer, list):
-            return CUSTOM_LOG_BUFFER_LINE_BREAK.join([self.formatter.format(message) for message in buffer])
-        else:
-            return buffer
-
-    def save_log_to_local_storage(self,
-                                  buffer: str = '',
-                                  single_entry: logging.LogRecord = None,
-                                  file_name: str = None):
-        """
-        Saves buffer to local log file: buffer if exists, last entry otherwise
-        :param buffer: buffer containing log entries
-        :param single_entry: first entry that reached to required level
-        :param file_name: name of the file where the content should be saved. Note that if not specified,
-         default file name will be used (combination of topic, subtopic_name and date and time of the analysis)
-        :return log message dictionary
-        """
-        file_name = self.check_and_get_file_name(file_name)
-        if self.path_to_local_folder:
-            file_name = self.path_to_local_folder + file_name
-        if buffer:
-            payload = '\n'.join(buffer.splitlines())
-        elif single_entry is not None:
-            payload = self.formatter.format(single_entry)
-        else:
-            return None
-        # And create directories
-        directory_name = os.path.dirname(file_name)
-        if not os.path.exists(directory_name):
-            os.makedirs(directory_name)
-        with open(file_name, mode='w', encoding="utf-8") as log_file:
-            log_file.write(payload)
-        return file_name
-
-    def check_and_get_file_name(self, file_name: str = None):
-        """
-        Gets some predefined file name to be used when saving the logs
-        :param file_name: the input, if exists, leave empty otherwise
-        :return file name
-        """
-        if file_name is None or file_name == '':
-            time_moment_now = datetime.now().strftime("%d-%m-%Y_%H-%M-%S")
-            sub_topic = self.subtopic_name or ''
-            file_name = f"{self.topic_name}_pypowsybl_log_for_{sub_topic}_from_{time_moment_now}.log"
-        return file_name
-
-    def post_log_to_minio(self, buffer='', file_name: str = None):
-        """
-        Posts log as a file to minio
-        :param buffer: logs as a string
-        :param file_name: if given
-        :return: file name and link to file, the link to the file
-        """
-        link_to_file = None
-        if self.minio_instance is not None and buffer != '' and buffer is not None:
-            # check if the given bucket exists
-            if not self.minio_instance.client.bucket_exists(bucket_name=self.minio_bucket):
-                logger.warning(f"{self.minio_bucket} does not exist")
-                return link_to_file
-            # Adjust the filename to the default n
-            file_name = self.check_and_get_file_name(file_name)
-            if self.minio_folder_in_bucket:
-                file_name = (self.minio_folder_in_bucket +
-                             SEPARATOR_SYMBOL +
-                             str(self.identifier) +
-                             SEPARATOR_SYMBOL + file_name)
-            # buffer = self.format_buffer_to_string(buffer)
-            file_object = BytesIO(str.encode(buffer))
-            file_object.name = file_name
-            self.minio_instance.upload_object(file_path_or_file_object=file_object,
-                                              bucket_name=self.minio_bucket)
-            time_to_expire = timedelta(days=DAYS_TO_STORE_DATA_IN_MINIO)
-            link_to_file = self.minio_instance.client.get_presigned_url(method="GET",
-                                                                        bucket_name=self.minio_bucket,
-                                                                        object_name=file_object.name,
-                                                                        expires=time_to_expire)
-        return file_name, link_to_file
-
-    def compose_elastic_message(self,
-                                buffer: str = '',
-                                single_entry: logging.LogRecord = None):
-        """
-        Put together a dictionary consisting of first log entry from the pypowsybl that met response level and the log
-        entry for the entire process
-        :param buffer: buffer containing log entries
-        :param single_entry: first entry that reached to required level
-        : return log message dictionary
-        """
-        message_dict = {}
-        # Add first log entry that reached to level as a content of the payload
-        if single_entry is not None and isinstance(single_entry, logging.LogRecord):
-            message_dict = single_entry.__dict__
-        if self.upload_to_minio:
-            file_name, link_to_log_file = self.post_log_to_minio(buffer=buffer)
-            message_dict[ELASTIC_FIELD_FOR_FILENAME] = file_name
-            if link_to_log_file != '' and link_to_log_file is not None:
-                message_dict[ELASTIC_FIELD_FOR_MINIO_BUCKET] = self.minio_bucket
-                message_dict[ELASTIC_FIELD_FOR_LOG_DATA] = link_to_log_file
-        if self.topic_name and self.topic_name != '':
-            message_dict[ELASTIC_FIELD_FOR_TOPIC] = self.topic_name
-        if self.subtopic_name and self.subtopic_name != '':
-            message_dict[ELASTIC_FIELD_FOR_SUBTOPIC] = self.subtopic_name
-        return message_dict
-
-
-class PyPowsyblLogGatheringHandler(logging.StreamHandler):
-    """
-    Initializes custom log handler to start and gather logs.
-    Depending on the policy either gathers logs to buffer or looks out for log entry which on the report level or
-    does both
-    """
-
-    def __init__(self,
-                 formatter: logging.Formatter = None,
-                 logging_policy: PyPowsyblLogReportingPolicy = PyPowsyblLogReportingPolicy.ALL_ENTRIES,
-                 report_level=logging.INFO,
-                 print_to_console: bool = False,
-                 topic_name: str = 'UNNAMED',
-                 sub_topic_name: str = None,
-                 send_to_elastic: bool = PY_LOG_TO_ELASTIC,
-                 elastic_server=elastic.ELK_SERVER,
-                 elastic_index=PY_LOG_ELASTIC_INDEX,
-                 upload_to_minio: bool = PY_LOG_TO_MINIO,
-                 minio_bucket: str = PY_LOG_MINIO_BUCKET,
-                 minio_folder_in_bucket: str = PY_LOG_MINIO_PATH,
-                 save_local_storage: bool = PY_LOG_TO_LOCAL_STORAGE,
-                 path_to_local_folder: str = PY_LOCAL_STORAGE_FOLDER):
-        """
-        Constructor:
-        :param formatter: the formatter for converting the log entries
-        :param logging_policy: check if buffer is needed or not
-        :param report_level: log level when caught propagates to parent to trigger event
-        :param print_to_console: propagate the log further
-        :param topic_name: name (string) that can be used to distinguish log files
-        :param sub_topic_name: the name of the subtopic_name (for naming the files)
-        :param send_to_elastic:  If True then posts a log entry that triggered the gathering to elastic
-        :param elastic_server: name of the elk server instance
-        :param elastic_index: index to where to send elastic report
-        :param upload_to_minio:  If True then posts a log buffer to minio as .log file
-        :param minio_bucket: the name of the bucket in minio
-        :param minio_folder_in_bucket: path if specified in the bucket
-        :param save_local_storage: save the file to local storage
-        :param path_to_local_folder: where to store log file in local storage
-        """
-
-        self.gathering = False
-        self.level_reached = False
-        self.formatter = formatter or logging.Formatter(PY_LOGGING_FORMAT)
-        self.gathering_buffer = LogStringStream()
-        self.level_filters = []
-        super().__init__(stream=self.gathering_buffer)
-        self.report_level = report_level
-        self.logging_policy = None
-        self.write_all = False
-        self.write_only_levels = False
-        self.set_reporting_policy(logging_policy)
-
-        self.publisher = PyPowsyblLogGatheringPublisher(topic_name=topic_name,
-                                                        subtopic_name=sub_topic_name,
-                                                        send_to_elastic=send_to_elastic,
-                                                        elastic_server=elastic_server,
-                                                        elastic_index=elastic_index,
-                                                        upload_to_minio=upload_to_minio,
-                                                        minio_bucket=minio_bucket,
-                                                        minio_folder_in_bucket=minio_folder_in_bucket,
-                                                        save_local_storage=save_local_storage,
-                                                        path_to_local_folder=path_to_local_folder)
-        self.gathering = True
-        # atexit.register(self.report_at_the_end)
-        # signal.signal(signal.SIGTERM, self.report_at_the_end)
-        # signal.signal(signal.SIGINT, self.report_at_the_end)
-        # # Set up the pypowsybl logger
-        package_logger = logging.getLogger(PYPOWSYBL_LOGGER)
-
-        if package_logger:
-            package_logger.setLevel(PYPOWSYBL_LOGGER_DEFAULT_LEVEL)
-            package_logger.propagate = print_to_console
-            package_logger.addHandler(self)
-            self.addFilter(LoggerWhiteList(PYPOWSYBL_LOGGER))
-        else:
-            self.gathering = False
-
-    def add_level_filter(self, logging_level: PyPowsyblLogReportingPolicy):
-        """
-        Add level filters, currently higher end (level or higher) is implemented
-        """
-        if logging_level == PyPowsyblLogReportingPolicy.ENTRIES_ON_LEVEL:
-            new_level_filter = LevelAndHigherFilter(log_level=self.report_level)
-            self.level_filters.append(new_level_filter)
-            self.addFilter(new_level_filter)
-
-    def remove_level_filter(self):
-        for level_filter in self.level_filters:
-            if level_filter in self.filters:
-                self.filters.remove(level_filter)
-
-    def close(self):
-        super().close()
-        self.report_at_the_end()
-
-    def set_reporting_policy(self, new_policy: PyPowsyblLogReportingPolicy):
-        """
-        Sets reporting policy to new value
-        :param new_policy: new policy value
-        """
-        self.logging_policy = new_policy
-        self.write_all = (self.logging_policy != PyPowsyblLogReportingPolicy.ENTRY_ON_LEVEL and
-                          self.logging_policy != PyPowsyblLogReportingPolicy.ENTRIES_ON_LEVEL)
-        self.remove_level_filter()
-        self.write_only_levels = self.logging_policy == PyPowsyblLogReportingPolicy.ENTRIES_ON_LEVEL
-
-    def emit(self, record: logging.LogRecord) -> None:
-        """
-        Stores the log output from pypowsybl to internal buffer. Looks for log level as event to trigger reporting
-        in parent
-        :param record: log record
-        """
-        if self.gathering:
-            # Bypass the buffer if the entire log is not required
-            if self.write_all:
-                self.gathering_buffer.write(message=self.publisher.format_record(record=record))
-            if record.levelno >= self.report_level:
-                if self.write_only_levels:
-                    self.gathering_buffer.write(message=self.publisher.format_record(record=record))
-                self.gathering_buffer.single_entry = record
-                self.report_on_emit()
-
-    def post_logs(self):
-        """
-        Posts logs from buffer to set destinations
-        """
-        buffer, single_entry = self.get_buffer()
-        self.publisher.post_logs(buffer=buffer, single_entry=single_entry)
-        self.reset_gathering()
-
-    def report_on_emit(self):
-        """
-        Reports during emission deciding by PyPowsyblLogReportingPolicy
-        """
-        if self.logging_policy == PyPowsyblLogReportingPolicy.ENTRY_ON_LEVEL:
-            buffer, single_entry = self.get_buffer()
-            self.publisher.post_logs(single_entry=single_entry)
-            self.reset_gathering()
-        elif self.logging_policy == PyPowsyblLogReportingPolicy.ENTRIES_COLLECTED_TO_LEVEL:
-            self.post_logs()
-
-    def report_at_the_end(self):
-        """
-        Reports at the end of the script or changing of topic or stopping the gathering
-        """
-        buffer, single_entry = self.get_buffer()
-        if (buffer is None or buffer == '') and single_entry is None:
-            return
-        if (single_entry or
-                self.logging_policy == PyPowsyblLogReportingPolicy.ALL_ENTRIES or
-                self.logging_policy == PyPowsyblLogReportingPolicy.ENTRIES_ON_LEVEL):
-            self.publisher.post_logs(buffer=buffer, single_entry=single_entry)
-        self.reset_gathering()
-
-    def start_gathering(self):
-        """
-        Resets the buffer to empty and turns gathering on
-        :return: None
-        """
-        self.reset_gathering()
-        self.gathering = True
-
-    def stop_gathering(self):
-        """
-        Stops the gathering, leaves the content to buffer
-        :return: None
-        """
-        self.gathering = False
-        self.report_at_the_end()
-
-    def reset_gathering(self):
-        """
-        Resets the gathering status to default
-        :return: None
-        """
-        self.gathering_buffer.reset()
-        # When needed to speed up create new instance rather than emptying it
-        # self.gathering_buffer = LogStringStream()
-
-    def get_buffer(self):
-        """
-        Returns gathering buffer and last entry, resets the buffer
-        :return: log stream instance
-        """
-        return self.gathering_buffer.get_logs()
-
-    def set_sub_topic_name(self, new_subtopic_name: str):
-        """
-        Changes the subtopic name that publisher uses for file names elastic logs etc. (for example save output
-        from each tso igm validation to separate file)
-        :param new_subtopic_name: name of the subtopic
-        """
-        self.report_at_the_end()
-        self.publisher.subtopic_name = new_subtopic_name
-
-    def set_topic_name(self, new_topic_name: str):
-        """
-        Changes the topic name that publisher uses for file names elastic logs etc. (for example IGM_validation,
-        CGM_creation, loadflow etc.)
-        :param new_topic_name: name of the topic
-        """
-        self.report_at_the_end()
-        self.publisher.topic_name = new_topic_name
-
-
-def get_pypowsybl_log_handler():
-    """
-    Gets the PyPowsyblLogGatheringHandler from root if exists, none otherwise
-    """
-    handlers = logging.getLogger().handlers
-    for handler in handlers:
-        if isinstance(handler, PyPowsyblLogGatheringHandler):
-            return handler
-    return None
+import io
+import logging
+import os
+from datetime import datetime, timedelta
+from enum import Enum
+from io import BytesIO
+
+import requests
+
+import config
+from emf.common.config_parser import parse_app_properties
+from emf.common.integrations import elastic
+from emf.common.integrations.minio_api import ObjectStorage
+from emf.common.integrations.object_storage.file_system_general import check_the_folder_path, SEPARATOR_SYMBOL
+
+logger = logging.getLogger(__name__)
+parse_app_properties(caller_globals=globals(), path=config.paths.logging.pypowsybl_logger)
+
+PYPOWSYBL_LOGGER = 'powsybl'
+PYPOWSYBL_LOGGER_DEFAULT_LEVEL = 1
+CUSTOM_LOG_BUFFER_LINE_BREAK = '\r\n'
+DAYS_TO_STORE_DATA_IN_MINIO = 7  # Max allowed by Minio
+
+ELASTIC_FIELD_FOR_LOG_DATA = 'log_data'
+ELASTIC_FIELD_FOR_SUBTOPIC = 'tso'
+ELASTIC_FIELD_FOR_TOPIC = 'topic'
+ELASTIC_FIELD_FOR_FILENAME = 'log_file_name'
+ELASTIC_FIELD_FOR_MINIO_BUCKET = 'minio_bucket'
+
+PY_LOGGING_LEVEL = LOGGING_LEVEL
+PY_LOGGING_FORMAT = LOGGING_FORMAT
+PY_LOG_TO_LOCAL_STORAGE = SAVE_PYPOWSYBL_LOG_TO_LOCAL_STORAGE
+PY_LOCAL_STORAGE_FOLDER = LOCAL_FOLDER_FOR_PYPOWSYBL_LOGS
+PY_LOG_TO_ELASTIC = SAVE_PYPOWSYBL_LOG_TO_ELASTIC
+PY_LOG_ELASTIC_INDEX = ELASTIC_INDEX_FOR_PYPOWSYBL_LOGS
+PY_LOG_TO_MINIO = SAVE_PYPOWSYBL_LOG_TO_MINIO
+PY_LOG_MINIO_BUCKET = MINIO_BUCKET_FOR_PYPOWSYBL_LOGS
+PY_LOG_MINIO_PATH = MINIO_FOLDER_FOR_PYPOWSYBL_LOGS
+
+
+class LogStringStream(io.StringIO):
+    """
+    Some custom container for storing log related data
+    """
+    def __init__(self):
+        super().__init__()
+        self.single_entry = None
+
+    def reset(self):
+        """
+        Resets the internal buffers
+        """
+        self.single_entry = None
+        self.truncate(0)
+        self.seek(0)
+
+    def get_logs(self):
+        """
+        Gets the content
+        :return: tuple of logs and entry that triggered reporting process
+        """
+        return self.getvalue(), self.single_entry
+
+    def write(self, message):
+        """
+        Writes the log message to the buffer
+        :param message: log message
+        """
+        super().write(message + CUSTOM_LOG_BUFFER_LINE_BREAK)
+
+
+class PyPowsyblLogReportingPolicy(Enum):
+    """
+    Some additional reporting types
+    """
+    """
+    Gathers all the pypowsybl output and reports everything when stop_working is called
+    """
+    ALL_ENTRIES = "all_entries"
+    """
+    Gathers all the pypowsybl output and reports when at least one entry reached to logging level
+    """
+    ENTRIES_IF_LEVEL_REACHED = "entries_if_level_was_reached"
+    """
+    Reports a single logging record that was over the logging level
+    """
+    ENTRY_ON_LEVEL = "entry_on_level"
+    """
+    Gathers only entries that are on the level or higher level
+    """
+    ENTRIES_ON_LEVEL = "entries_on_level_and_higher"
+    """
+    Reports all collected logging records from the last point when the level was reached
+    """
+    ENTRIES_COLLECTED_TO_LEVEL = "entries_collected_to_level"
+
+
+class LoggerWhiteList(logging.Filter):
+
+    """
+    Uses a "whitelist" of loggers (name) from which to use logs
+    """
+
+    def __init__(self, *whitelist):
+        """
+        Constructor
+        :param whitelist: some list of logger names
+        """
+        super().__init__()
+        self.whitelist = [logging.Filter(name) for name in whitelist]
+
+    def filter(self, record):
+        """
+        Filters the logs by saved logger names
+        """
+        return any(log_filter.filter(record) for log_filter in self.whitelist)
+
+
+class LevelAndHigherFilter(logging.Filter):
+
+    def __init__(self, log_level):
+        super().__init__()
+        self.log_level = log_level
+
+    def filter(self, record):
+        return record.levelno >= self.log_level
+
+
+class PyPowsyblLogGatheringPublisher:
+
+    def __init__(self,
+                 topic_name: str = None,
+                 subtopic_name: str = None,
+                 send_to_elastic: bool = PY_LOG_TO_ELASTIC,
+                 elastic_server=elastic.ELK_SERVER,
+                 elastic_index=PY_LOG_ELASTIC_INDEX,
+                 upload_to_minio: bool = PY_LOG_TO_MINIO,
+                 minio_bucket: str = PY_LOG_MINIO_BUCKET,
+                 minio_folder_in_bucket: str = PY_LOG_MINIO_PATH,
+                 save_local_storage: bool = PY_LOG_TO_LOCAL_STORAGE,
+                 path_to_local_folder: str = PY_LOCAL_STORAGE_FOLDER):
+        """
+        Initializes the pypowsybl log gatherer.
+        :param topic_name: name (string) that can be used to distinguish log files
+        :param subtopic_name: the name of the subtopic_name (for naming the files)
+        :param send_to_elastic:  If True then posts a log entry that triggered the gathering to elastic
+        :param elastic_server: name of the elk server instance
+        :param elastic_index: index to where to send elastic report
+        :param upload_to_minio:  If True then posts a log buffer to minio as .log file
+        :param minio_bucket: the name of the bucket in minio
+        :param minio_folder_in_bucket: path if specified in the bucket
+        :param save_local_storage: save the file to local storage
+        :param path_to_local_folder: where to store log file in local storage
+        """
+        self.topic_name = topic_name or ''
+        self.subtopic_name = subtopic_name
+        self.formatter = logging.Formatter(PY_LOGGING_FORMAT)
+        self.send_to_elastic = send_to_elastic
+        self.elastic_server = elastic_server
+        self.elastic_index = elastic_index
+        self.upload_to_minio = upload_to_minio
+        self.minio_instance = None
+        self.minio_bucket = minio_bucket
+        self.minio_folder_in_bucket = minio_folder_in_bucket
+        if upload_to_minio:
+            try:
+                self.minio_instance = ObjectStorage()
+            except Exception as ex:
+                logger.warning(f"Cannot connect to Minio: {ex}, staying offline")
+        self.save_local_storage = save_local_storage
+        self.path_to_local_folder = check_the_folder_path(path_to_local_folder)
+        self.identifier = datetime.now().strftime("%d-%m-%Y_%H-%M-%S")
+
+    @property
+    def elastic_is_connected(self):
+        """
+        Borrowed from elastic handler above
+        Do check up to elastic, handle errors
+        """
+        try:
+            response = requests.get(self.elastic_server, timeout=5)
+            if response.status_code == 200:
+                return True
+            else:
+                logger.warning(
+                    f"ELK server response: [{response.status_code}] {response.reason}. Disabling ELK logging.")
+        except requests.exceptions.ConnectTimeout:
+            logger.warning(f"{self.elastic_server}: Timeout. Disabling ELK logging.")
+        except Exception as e:
+            logger.warning(f"{self.elastic_server}: unknown error: {e}")
+        return False
+
+    def post_logs(self, buffer=None, single_entry=None):
+        """
+        Handles the created report by sending it to elastic or saving it to local storage
+        Checks if send_to_elastic is enabled and instance of elastic is available. Composes a message where fields
+        are standard field of a logging.Record. Adds the entire log as a string to log_data field
+        :param buffer: buffer containing log entries
+        :param single_entry: first entry that reached to required level
+        """
+        if buffer:
+            buffer = self.format_buffer_to_string(buffer)
+        if self.send_to_elastic:
+            try:
+                if not self.elastic_is_connected:
+                    raise ConnectionError
+                elastic_content = self.compose_elastic_message(buffer, single_entry)
+                response = elastic.Elastic.send_to_elastic(index=self.elastic_index,
+                                                           json_message=elastic_content,
+                                                           server=self.elastic_server)
+                if not response.ok:
+                    raise ConnectionError
+            except ConnectionError:
+                logger.error(f"Sending log to elastic failed")
+        if self.save_local_storage:
+            self.save_log_to_local_storage(buffer, single_entry)
+
+    def format_record(self, record: logging.LogRecord):
+        return self.formatter.format(record)
+
+    def format_buffer_to_string(self, buffer):
+        """
+        Returns log buffer combined to a string
+        Note! Be aware of the line break, it is currently set to Windows style!
+        """
+        if isinstance(buffer, list):
+            return CUSTOM_LOG_BUFFER_LINE_BREAK.join([self.formatter.format(message) for message in buffer])
+        else:
+            return buffer
+
+    def save_log_to_local_storage(self,
+                                  buffer: str = '',
+                                  single_entry: logging.LogRecord = None,
+                                  file_name: str = None):
+        """
+        Saves buffer to local log file: buffer if exists, last entry otherwise
+        :param buffer: buffer containing log entries
+        :param single_entry: first entry that reached to required level
+        :param file_name: name of the file where the content should be saved. Note that if not specified,
+         default file name will be used (combination of topic, subtopic_name and date and time of the analysis)
+        :return log message dictionary
+        """
+        file_name = self.check_and_get_file_name(file_name)
+        if self.path_to_local_folder:
+            file_name = self.path_to_local_folder + file_name
+        if buffer:
+            payload = '\n'.join(buffer.splitlines())
+        elif single_entry is not None:
+            payload = self.formatter.format(single_entry)
+        else:
+            return None
+        # And create directories
+        directory_name = os.path.dirname(file_name)
+        if not os.path.exists(directory_name):
+            os.makedirs(directory_name)
+        with open(file_name, mode='w', encoding="utf-8") as log_file:
+            log_file.write(payload)
+        return file_name
+
+    def check_and_get_file_name(self, file_name: str = None):
+        """
+        Gets some predefined file name to be used when saving the logs
+        :param file_name: the input, if exists, leave empty otherwise
+        :return file name
+        """
+        if file_name is None or file_name == '':
+            time_moment_now = datetime.now().strftime("%d-%m-%Y_%H-%M-%S")
+            sub_topic = self.subtopic_name or ''
+            file_name = f"{self.topic_name}_pypowsybl_log_for_{sub_topic}_from_{time_moment_now}.log"
+        return file_name
+
+    def post_log_to_minio(self, buffer='', file_name: str = None):
+        """
+        Posts log as a file to minio
+        :param buffer: logs as a string
+        :param file_name: if given
+        :return: file name and link to file, the link to the file
+        """
+        link_to_file = None
+        if self.minio_instance is not None and buffer != '' and buffer is not None:
+            # check if the given bucket exists
+            if not self.minio_instance.client.bucket_exists(bucket_name=self.minio_bucket):
+                logger.warning(f"{self.minio_bucket} does not exist")
+                return link_to_file
+            # Adjust the filename to the default n
+            file_name = self.check_and_get_file_name(file_name)
+            if self.minio_folder_in_bucket:
+                file_name = (self.minio_folder_in_bucket +
+                             SEPARATOR_SYMBOL +
+                             str(self.identifier) +
+                             SEPARATOR_SYMBOL + file_name)
+            # buffer = self.format_buffer_to_string(buffer)
+            file_object = BytesIO(str.encode(buffer))
+            file_object.name = file_name
+            self.minio_instance.upload_object(file_path_or_file_object=file_object,
+                                              bucket_name=self.minio_bucket)
+            time_to_expire = timedelta(days=DAYS_TO_STORE_DATA_IN_MINIO)
+            link_to_file = self.minio_instance.client.get_presigned_url(method="GET",
+                                                                        bucket_name=self.minio_bucket,
+                                                                        object_name=file_object.name,
+                                                                        expires=time_to_expire)
+        return file_name, link_to_file
+
+    def compose_elastic_message(self,
+                                buffer: str = '',
+                                single_entry: logging.LogRecord = None):
+        """
+        Put together a dictionary consisting of first log entry from the pypowsybl that met response level and the log
+        entry for the entire process
+        :param buffer: buffer containing log entries
+        :param single_entry: first entry that reached to required level
+        : return log message dictionary
+        """
+        message_dict = {}
+        # Add first log entry that reached to level as a content of the payload
+        if single_entry is not None and isinstance(single_entry, logging.LogRecord):
+            message_dict = single_entry.__dict__
+        if self.upload_to_minio:
+            file_name, link_to_log_file = self.post_log_to_minio(buffer=buffer)
+            message_dict[ELASTIC_FIELD_FOR_FILENAME] = file_name
+            if link_to_log_file != '' and link_to_log_file is not None:
+                message_dict[ELASTIC_FIELD_FOR_MINIO_BUCKET] = self.minio_bucket
+                message_dict[ELASTIC_FIELD_FOR_LOG_DATA] = link_to_log_file
+        if self.topic_name and self.topic_name != '':
+            message_dict[ELASTIC_FIELD_FOR_TOPIC] = self.topic_name
+        if self.subtopic_name and self.subtopic_name != '':
+            message_dict[ELASTIC_FIELD_FOR_SUBTOPIC] = self.subtopic_name
+        return message_dict
+
+
+class PyPowsyblLogGatheringHandler(logging.StreamHandler):
+    """
+    Initializes custom log handler to start and gather logs.
+    Depending on the policy either gathers logs to buffer or looks out for log entry which on the report level or
+    does both
+    """
+
+    def __init__(self,
+                 formatter: logging.Formatter = None,
+                 logging_policy: PyPowsyblLogReportingPolicy = PyPowsyblLogReportingPolicy.ALL_ENTRIES,
+                 report_level=logging.INFO,
+                 print_to_console: bool = False,
+                 topic_name: str = 'UNNAMED',
+                 sub_topic_name: str = None,
+                 send_to_elastic: bool = PY_LOG_TO_ELASTIC,
+                 elastic_server=elastic.ELK_SERVER,
+                 elastic_index=PY_LOG_ELASTIC_INDEX,
+                 upload_to_minio: bool = PY_LOG_TO_MINIO,
+                 minio_bucket: str = PY_LOG_MINIO_BUCKET,
+                 minio_folder_in_bucket: str = PY_LOG_MINIO_PATH,
+                 save_local_storage: bool = PY_LOG_TO_LOCAL_STORAGE,
+                 path_to_local_folder: str = PY_LOCAL_STORAGE_FOLDER):
+        """
+        Constructor:
+        :param formatter: the formatter for converting the log entries
+        :param logging_policy: check if buffer is needed or not
+        :param report_level: log level when caught propagates to parent to trigger event
+        :param print_to_console: propagate the log further
+        :param topic_name: name (string) that can be used to distinguish log files
+        :param sub_topic_name: the name of the subtopic_name (for naming the files)
+        :param send_to_elastic:  If True then posts a log entry that triggered the gathering to elastic
+        :param elastic_server: name of the elk server instance
+        :param elastic_index: index to where to send elastic report
+        :param upload_to_minio:  If True then posts a log buffer to minio as .log file
+        :param minio_bucket: the name of the bucket in minio
+        :param minio_folder_in_bucket: path if specified in the bucket
+        :param save_local_storage: save the file to local storage
+        :param path_to_local_folder: where to store log file in local storage
+        """
+
+        self.gathering = False
+        self.level_reached = False
+        self.formatter = formatter or logging.Formatter(PY_LOGGING_FORMAT)
+        self.gathering_buffer = LogStringStream()
+        self.level_filters = []
+        super().__init__(stream=self.gathering_buffer)
+        self.report_level = report_level
+        self.logging_policy = None
+        self.write_all = False
+        self.write_only_levels = False
+        self.set_reporting_policy(logging_policy)
+
+        self.publisher = PyPowsyblLogGatheringPublisher(topic_name=topic_name,
+                                                        subtopic_name=sub_topic_name,
+                                                        send_to_elastic=send_to_elastic,
+                                                        elastic_server=elastic_server,
+                                                        elastic_index=elastic_index,
+                                                        upload_to_minio=upload_to_minio,
+                                                        minio_bucket=minio_bucket,
+                                                        minio_folder_in_bucket=minio_folder_in_bucket,
+                                                        save_local_storage=save_local_storage,
+                                                        path_to_local_folder=path_to_local_folder)
+        self.gathering = True
+        # atexit.register(self.report_at_the_end)
+        # signal.signal(signal.SIGTERM, self.report_at_the_end)
+        # signal.signal(signal.SIGINT, self.report_at_the_end)
+        # # Set up the pypowsybl logger
+        package_logger = logging.getLogger(PYPOWSYBL_LOGGER)
+
+        if package_logger:
+            package_logger.setLevel(PYPOWSYBL_LOGGER_DEFAULT_LEVEL)
+            package_logger.propagate = print_to_console
+            package_logger.addHandler(self)
+            self.addFilter(LoggerWhiteList(PYPOWSYBL_LOGGER))
+        else:
+            self.gathering = False
+
+    def add_level_filter(self, logging_level: PyPowsyblLogReportingPolicy):
+        """
+        Add level filters, currently higher end (level or higher) is implemented
+        """
+        if logging_level == PyPowsyblLogReportingPolicy.ENTRIES_ON_LEVEL:
+            new_level_filter = LevelAndHigherFilter(log_level=self.report_level)
+            self.level_filters.append(new_level_filter)
+            self.addFilter(new_level_filter)
+
+    def remove_level_filter(self):
+        for level_filter in self.level_filters:
+            if level_filter in self.filters:
+                self.filters.remove(level_filter)
+
+    def close(self):
+        super().close()
+        self.report_at_the_end()
+
+    def set_reporting_policy(self, new_policy: PyPowsyblLogReportingPolicy):
+        """
+        Sets reporting policy to new value
+        :param new_policy: new policy value
+        """
+        self.logging_policy = new_policy
+        self.write_all = (self.logging_policy != PyPowsyblLogReportingPolicy.ENTRY_ON_LEVEL and
+                          self.logging_policy != PyPowsyblLogReportingPolicy.ENTRIES_ON_LEVEL)
+        self.remove_level_filter()
+        self.write_only_levels = self.logging_policy == PyPowsyblLogReportingPolicy.ENTRIES_ON_LEVEL
+
+    def emit(self, record: logging.LogRecord) -> None:
+        """
+        Stores the log output from pypowsybl to internal buffer. Looks for log level as event to trigger reporting
+        in parent
+        :param record: log record
+        """
+        if self.gathering:
+            # Bypass the buffer if the entire log is not required
+            if self.write_all:
+                self.gathering_buffer.write(message=self.publisher.format_record(record=record))
+            if record.levelno >= self.report_level:
+                if self.write_only_levels:
+                    self.gathering_buffer.write(message=self.publisher.format_record(record=record))
+                self.gathering_buffer.single_entry = record
+                self.report_on_emit()
+
+    def post_logs(self):
+        """
+        Posts logs from buffer to set destinations
+        """
+        buffer, single_entry = self.get_buffer()
+        self.publisher.post_logs(buffer=buffer, single_entry=single_entry)
+        self.reset_gathering()
+
+    def report_on_emit(self):
+        """
+        Reports during emission deciding by PyPowsyblLogReportingPolicy
+        """
+        if self.logging_policy == PyPowsyblLogReportingPolicy.ENTRY_ON_LEVEL:
+            buffer, single_entry = self.get_buffer()
+            self.publisher.post_logs(single_entry=single_entry)
+            self.reset_gathering()
+        elif self.logging_policy == PyPowsyblLogReportingPolicy.ENTRIES_COLLECTED_TO_LEVEL:
+            self.post_logs()
+
+    def report_at_the_end(self):
+        """
+        Reports at the end of the script or changing of topic or stopping the gathering
+        """
+        buffer, single_entry = self.get_buffer()
+        if (buffer is None or buffer == '') and single_entry is None:
+            return
+        if (single_entry or
+                self.logging_policy == PyPowsyblLogReportingPolicy.ALL_ENTRIES or
+                self.logging_policy == PyPowsyblLogReportingPolicy.ENTRIES_ON_LEVEL):
+            self.publisher.post_logs(buffer=buffer, single_entry=single_entry)
+        self.reset_gathering()
+
+    def start_gathering(self):
+        """
+        Resets the buffer to empty and turns gathering on
+        :return: None
+        """
+        self.reset_gathering()
+        self.gathering = True
+
+    def stop_gathering(self):
+        """
+        Stops the gathering, leaves the content to buffer
+        :return: None
+        """
+        self.gathering = False
+        self.report_at_the_end()
+
+    def reset_gathering(self):
+        """
+        Resets the gathering status to default
+        :return: None
+        """
+        self.gathering_buffer.reset()
+        # When needed to speed up create new instance rather than emptying it
+        # self.gathering_buffer = LogStringStream()
+
+    def get_buffer(self):
+        """
+        Returns gathering buffer and last entry, resets the buffer
+        :return: log stream instance
+        """
+        return self.gathering_buffer.get_logs()
+
+    def set_sub_topic_name(self, new_subtopic_name: str):
+        """
+        Changes the subtopic name that publisher uses for file names elastic logs etc. (for example save output
+        from each tso igm validation to separate file)
+        :param new_subtopic_name: name of the subtopic
+        """
+        self.report_at_the_end()
+        self.publisher.subtopic_name = new_subtopic_name
+
+    def set_topic_name(self, new_topic_name: str):
+        """
+        Changes the topic name that publisher uses for file names elastic logs etc. (for example IGM_validation,
+        CGM_creation, loadflow etc.)
+        :param new_topic_name: name of the topic
+        """
+        self.report_at_the_end()
+        self.publisher.topic_name = new_topic_name
+
+
+def get_pypowsybl_log_handler():
+    """
+    Gets the PyPowsyblLogGatheringHandler from root if exists, none otherwise
+    """
+    handlers = logging.getLogger().handlers
+    for handler in handlers:
+        if isinstance(handler, PyPowsyblLogGatheringHandler):
+            return handler
+    return None