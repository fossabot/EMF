--- conflicted
+++ resolved
@@ -424,6 +424,7 @@
             except Exception as error:
                 logger.error(f"Message conversion failed: {error}", exc_info=True)
                 ack = False
+                self.stop()
 
         if self.message_handlers:
             # with ThreadPoolExecutor() as handler_executor:
@@ -473,66 +474,8 @@
                     ack = False
                     converter_executor.shutdown(wait=False)
                     self.stop()
-
-<<<<<<< HEAD
-=======
-            # try:
-            #     body, content_type = self.message_converter.convert(body)
-            #     properties.content_type = content_type
-            #     logger.info(f"Message converted")
-            # except Exception as error:
-            #     logger.error(f"Message conversion failed: {error}", exc_info=True)
-            #     # ack = False
-
-        if self.message_handlers:
-            with ThreadPoolExecutor() as handler_executor:
-
-                for message_handler in self.message_handlers:
-                    logger.info(f"Handling message with handler: {message_handler.__class__.__name__}")
-                    handler_task = handler_executor.submit(message_handler.handle, body, properties=properties)
-
-                    while not handler_task.done():
-
-                        try:
-                            # TODO - set to debug when rabbit issue solved
-                            logger.info("Waiting for handler")
-                            #logger.info(self._connection.ioloop.is_running())
-                            #logger.info(asyncio.current_task(self._connection.ioloop))
-                            #logger.info(asyncio.all_tasks(self._connection.ioloop))
-                            #logger.info(self._connection.ioloop._scheduled)
-                            #loop_time = self._connection.ioloop.time()
-                            #logger.info([task.when() - loop_time for task in self._connection.ioloop._scheduled])
-                            #logger.info(self._connection.ioloop.time())
-                            self._connection._heartbeat_checker._send_heartbeat()
-                            #self._connection.ioloop.poll()
-                            #self._connection.process_data_events(time_limit=1)
-                            #self._connection._heartbeat_checker.send_heartbeat()
-                            time.sleep(10)
-
-                        except Exception as error:
-                            logger.info(error)
-
-
-                    try:
-                        body = handler_task.result()
-
-                    except Exception as error:
-                        logger.error(f"Message handling failed: {error}", exc_info=True)
-                        ack = False
-                        # In case of failure, stop message processing and close the thread
-                        handler_executor.shutdown(wait=False)
-                        self.stop()
-                        break
-
-            # for message_handler in self.message_handlers:
-            #     try:
-            #         logger.info(f"Handling message with handler: {message_handler.__class__.__name__}")
-            #         body = message_handler.handle(body, properties=properties)
-            #     except Exception as error:
-            #         logger.error(f"Message handling failed: {error}", exc_info=True)
-            #         # ack = False
-
->>>>>>> 7b94e797
+                    break
+                    
         if ack:
             self.acknowledge_message(basic_deliver.delivery_tag)
 
