--- conflicted
+++ resolved
@@ -114,8 +114,5 @@
 
     run_service()
 
-<<<<<<< HEAD
+
     logger.info('Script finished')
-=======
-    print('Test finished')
->>>>>>> 26eb0e7d
